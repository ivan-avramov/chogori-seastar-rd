#
# This file is open source software, licensed to you under the terms
# of the Apache License, Version 2.0 (the "License").  See the NOTICE file
# distributed with this work for additional information regarding copyright
# ownership.  You may not use this file except in compliance with the License.
#
# You may obtain a copy of the License at
#
#   http://www.apache.org/licenses/LICENSE-2.0
#
# Unless required by applicable law or agreed to in writing,
# software distributed under the License is distributed on an
# "AS IS" BASIS, WITHOUT WARRANTIES OR CONDITIONS OF ANY
# KIND, either express or implied.  See the License for the
# specific language governing permissions and limitations
# under the License.
#

#
# Copyright (C) 2018 Scylladb, Ltd.
#

if (Seastar_EXECUTE_ONLY_FAST_TESTS)
  set (memcached_test_args --fast)
else ()
  set (memcached_test_args "")
endif ()

<<<<<<< HEAD
#add_custom_target (app_memcached_test_memcached_run
#  DEPENDS
#    ${memcached_app}
#    ${CMAKE_CURRENT_SOURCE_DIR}/test.py
#    ${CMAKE_CURRENT_SOURCE_DIR}/test_memcached.py
#  COMMAND ${CMAKE_CURRENT_SOURCE_DIR}/test.py --memcached $<TARGET_FILE:app_memcached> ${memcached_test_args}
#  USES_TERMINAL)
#
#add_test (
#  NAME Seastar.app.memcached.memcached
#  COMMAND ${CMAKE_COMMAND} --build ${Seastar_BINARY_DIR} --target app_memcached_test_memcached_run)
#
#set_tests_properties (Seastar.app.memcached.memcached
#  PROPERTIES
#    TIMEOUT ${Seastar_TEST_TIMEOUT})
=======
add_custom_target (app_memcached_test_memcached_run
  DEPENDS
    ${memcached_app}
    ${CMAKE_CURRENT_SOURCE_DIR}/test.py
    ${CMAKE_CURRENT_SOURCE_DIR}/test_memcached.py
  COMMAND ${CMAKE_CURRENT_SOURCE_DIR}/test.py --memcached $<TARGET_FILE:app_memcached> ${memcached_test_args}
  USES_TERMINAL)

add_test (
  NAME Seastar.app.memcached.memcached
  COMMAND ${CMAKE_COMMAND} --build ${Seastar_BINARY_DIR} --target app_memcached_test_memcached_run)

set_tests_properties (Seastar.app.memcached.memcached
  PROPERTIES
    TIMEOUT ${Seastar_TEST_TIMEOUT}
    ENVIRONMENT ${Seastar_TEST_ENVIRONMENT})
>>>>>>> 147d50b1

add_executable (app_memcached_test_ascii
  test_ascii_parser.cc)

add_dependencies (app_memcached_test_ascii app_memcached)

target_include_directories (app_memcached_test_ascii
  PRIVATE
    ${CMAKE_CURRENT_SOURCE_DIR}
    ${Seastar_APP_MEMCACHED_BINARY_DIR}
    ${Seastar_APP_MEMCACHED_SOURCE_DIR})

target_compile_definitions (app_memcached_test_ascii
  PRIVATE SEASTAR_TESTING_MAIN)

target_link_libraries (app_memcached_test_ascii
  PRIVATE
    seastar_private
    seastar_testing)

add_custom_target (app_memcached_test_ascii_run
  DEPENDS app_memcached_test_ascii
  COMMAND app_memcached_test_ascii -- -c 2
  USES_TERMINAL)

add_test (
  NAME Seastar.app.memcached.ascii
  COMMAND ${CMAKE_COMMAND} --build ${Seastar_BINARY_DIR} --target app_memcached_test_ascii_run)

set_tests_properties (Seastar.app.memcached.ascii
  PROPERTIES
    TIMEOUT ${Seastar_TEST_TIMEOUT}
    ENVIRONMENT ${Seastar_TEST_ENVIRONMENT})<|MERGE_RESOLUTION|>--- conflicted
+++ resolved
@@ -26,7 +26,6 @@
   set (memcached_test_args "")
 endif ()
 
-<<<<<<< HEAD
 #add_custom_target (app_memcached_test_memcached_run
 #  DEPENDS
 #    ${memcached_app}
@@ -42,24 +41,7 @@
 #set_tests_properties (Seastar.app.memcached.memcached
 #  PROPERTIES
 #    TIMEOUT ${Seastar_TEST_TIMEOUT})
-=======
-add_custom_target (app_memcached_test_memcached_run
-  DEPENDS
-    ${memcached_app}
-    ${CMAKE_CURRENT_SOURCE_DIR}/test.py
-    ${CMAKE_CURRENT_SOURCE_DIR}/test_memcached.py
-  COMMAND ${CMAKE_CURRENT_SOURCE_DIR}/test.py --memcached $<TARGET_FILE:app_memcached> ${memcached_test_args}
-  USES_TERMINAL)
-
-add_test (
-  NAME Seastar.app.memcached.memcached
-  COMMAND ${CMAKE_COMMAND} --build ${Seastar_BINARY_DIR} --target app_memcached_test_memcached_run)
-
-set_tests_properties (Seastar.app.memcached.memcached
-  PROPERTIES
-    TIMEOUT ${Seastar_TEST_TIMEOUT}
-    ENVIRONMENT ${Seastar_TEST_ENVIRONMENT})
->>>>>>> 147d50b1
+#    ENVIRONMENT ${Seastar_TEST_ENVIRONMENT})
 
 add_executable (app_memcached_test_ascii
   test_ascii_parser.cc)
