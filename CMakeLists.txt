#
# This file is open source software, licensed to you under the terms
# of the Apache License, Version 2.0 (the "License").  See the NOTICE file
# distributed with this work for additional information regarding copyright
# ownership.  You may not use this file except in compliance with the License.
#
# You may obtain a copy of the License at
#
#   http://www.apache.org/licenses/LICENSE-2.0
#
# Unless required by applicable law or agreed to in writing,
# software distributed under the License is distributed on an
# "AS IS" BASIS, WITHOUT WARRANTIES OR CONDITIONS OF ANY
# KIND, either express or implied.  See the License for the
# specific language governing permissions and limitations
# under the License.
#

#
# Copyright (C) 2018 Scylladb, Ltd.
#

cmake_minimum_required (VERSION 3.5)

list (APPEND CMAKE_MODULE_PATH
  ${CMAKE_CURRENT_SOURCE_DIR}/cmake
  ${CMAKE_CURRENT_BINARY_DIR})

include (Cooking OPTIONAL)

# This variable impacts the way DPDK is configured by cmake-cooking (if DPDK is enabled), so its definition needs to
# come before PROJECT.
set (Seastar_DPDK_MACHINE
  "native"
  CACHE
  STRING
  "Configure DPDK for this processor architecture (if `Seastar_DPDK` is enabled). A DPDK code name abbreviation (e.g., ivb)")

project (Seastar
  VERSION 1.0
  LANGUAGES CXX)

# generic boolean values passed as string, potentially from configure.py
set (True_STRING_VALUES "ON" "yes" "Yes" "YES" "true" "True" "TRUE")
set (False_STRING_VALUES "OFF" "no" "No" "NO" "false" "False" "FALSE")
set (Default_STRING_VALUES "DEFAULT" "default" "Default")

set (Seastar_ALLOC_FAILURE_INJECTION
  "DEFAULT"
  CACHE
  STRING
  "Enable failure injection into the Seastar allocator. Can be ON, OFF or DEFAULT (which enables it for Dev mode)")

option (Seastar_TASK_BACKTRACE
  "Collect backtrace at deferring points."
  OFF)

option (Seastar_DEBUG_ALLOCATIONS
  "For now just writes 0xab to newly allocated memory"
  OFF)

option (Seastar_SSTRING
  "Use seastar's own string implementation"
  ON)

set (Seastar_API_LEVEL
  "6"
  CACHE
  STRING
  "Seastar compatibility API level (2=server_socket::accept() returns accept_result, 3=make_file_output_stream(), make_file_data_sink() returns future<...>, 4=when_all_succeed returns future<std::tuple<>>, 5=future<T>::get() returns T&&), 6=future is not variadic")

set_property (CACHE Seastar_API_LEVEL
  PROPERTY
  STRINGS 2 3 4 5 6)

#
# Add a dev build type.
#
# All pre-defined build modes include optimizations or debug info,
# which make them slow to build. The dev build mode is intended for
# fast build/test iteration.
#

set (CMAKE_CXX_FLAGS_DEV
  "-O1"
  CACHE
  STRING
  "Flags used by the C++ compiler during dev builds."
  FORCE)

set (CMAKE_C_FLAGS_DEV
  "-O1"
  CACHE
  STRING
  "Flags used by the C compiler during dev builds."
  FORCE)

set (CMAKE_EXE_LINKER_FLAGS_DEV
  ""
  CACHE
  STRING
  "Flags used for linking binaries during dev builds."
  FORCE)

set (CMAKE_SHARED_LINKER_FLAGS_DEV
  ""
  CACHE
  STRING
  "Flags used by the shared libraries linker during builds."
  FORCE)


mark_as_advanced (
    CMAKE_CXX_FLAGS_DEV
    CMAKE_C_FLAGS_DEV
    CMAKE_EXE_LINKER_FLAGS_DEV
    CMAKE_SHARED_LINKER_FLAGS_DEV)

set (CMAKE_CXX_FLAGS_SANITIZE
  "-Os -g"
  CACHE
  STRING
  "Flags used by the C++ compiler during sanitize builds."
  FORCE)

set (CMAKE_C_FLAGS_SANITIZE
  "-Os -g"
  CACHE
  STRING
  "Flags used by the C compiler during sanitize builds."
  FORCE)

set (CMAKE_EXE_LINKER_FLAGS_SANITIZE
  ""
  CACHE
  STRING
  "Flags used for linking binaries during sanitize builds."
  FORCE)

set (CMAKE_SHARED_LINKER_FLAGS_SANITIZE
  ""
  CACHE
  STRING
  "Flags used by the shared libraries linker during sanitize builds."
  FORCE)

mark_as_advanced (
    CMAKE_CXX_FLAGS_SANITIZE
    CMAKE_C_FLAGS_SANITIZE
    CMAKE_EXE_LINKER_FLAGS_SANITIZE
    CMAKE_SHARED_LINKER_FLAGS_SANITIZE)

set (CMAKE_BUILD_TYPE
  "${CMAKE_BUILD_TYPE}"
  CACHE
  STRING
  "Choose the type of build, options are: None Debug Release RelWithDebInfo MinSizeRel Dev Sanitize."
  FORCE)

if (NOT CMAKE_BUILD_TYPE)
  set (CMAKE_BUILD_TYPE "Release")
endif ()

set (Seastar_ALLOC_PAGE_SIZE
  ""
  CACHE
  STRING
  "Override the Seastar allocator page size, in bytes.")

option (Seastar_APPS
  "Enable application targets."
  ON)

set (Seastar_CXX_DIALECT
  "gnu++17"
  CACHE
  STRING
  "Compile Seastar according to the named C++ standard.")
if (Seastar_CXX_DIALECT)
  # extract CXX standard (14/17/...) from Seastar_CXX_DIALECT
  string(SUBSTRING ${Seastar_CXX_DIALECT} 5 2 STANDARD)
  set(CMAKE_CXX_STANDARD ${STANDARD})
  set(CMAKE_CXX_STANDARD_REQUIRED ON)
endif ()

set (Seastar_CXX_FLAGS
  ""
  CACHE
  STRING
  "Semicolon-separated list of extra compilation flags for Seastar itself.")

option (Seastar_DEMOS
  "Enable demonstration targets."
  ON)

option (Seastar_DOCS
  "Enable documentation targets."
  ON)

option (Seastar_DPDK
  "Enable DPDK support."
  OFF)

option (Seastar_EXCLUDE_APPS_FROM_ALL
  "When enabled alongside Seastar_APPS, do not build applications by default."
  OFF)

option (Seastar_EXCLUDE_DEMOS_FROM_ALL
  "When enabled alongside Seastar_DEMOS, do not build demonstrations by default."
  OFF)

option (Seastar_EXCLUDE_TESTS_FROM_ALL
  "When enabled alongside Seastar_TESTING, do not build tests by default."
  OFF)

option (Seastar_EXECUTE_ONLY_FAST_TESTS
  "Only execute tests which run quickly."
  OFF)

option (Seastar_HWLOC
  "Enable hwloc support."
  ON)

set (Seastar_JENKINS
  ""
  CACHE
  STRING
  "If non-empty, the prefix for XML files containing the results of running tests (for Jenkins).")

set (Seastar_LD_FLAGS
  ""
  CACHE
  STRING
  "Semicolon-separated list of extra linking flags for Seastar itself.")

option (Seastar_INSTALL
  "Install targets."
  ON)

option (Seastar_NUMA
  "Enable NUMA support."
  ON)

option (Seastar_TESTING
  "Enable testing targets."
  ON)

option (Seastar_COMPRESS_DEBUG
  "Compress debug info."
  ON)

option (Seastar_SPLIT_DWARF
  "Use split dwarf."
  OFF)

option (Seastar_HEAP_PROFILING
    "Enable heap profiling. No effect when Seastar is compiled with the default allocator."
    OFF)

set (Seastar_TEST_TIMEOUT
  "300"
  CACHE
  STRING
  "Maximum allowed time for a test to run, in seconds.")

# We set the following environment variables
# * ASAN_OPTIONS=disable_coredump=0:abort_on_error=1:detect_stack_use_after_return=1
#   By default asan disables core dumps because they used to be
#   huge. This is no longer the case since the shadow memory is
#   excluded, so it is safe to enable them.
# * UBSAN_OPTIONS=halt_on_error=1:abort_on_error=1
#   Fail the test if any undefined behavior is found and use abort
#   instead of exit. Using abort is what causes core dumps to be
#   produced.
# * BOOST_TEST_CATCH_SYSTEM_ERRORS=no
#   Normally the boost test library handles SIGABRT and prevents core
#   dumps from being produced.

# This works great with clang and gcc 10.2, but unfortunately not any
# previous gcc.
set (Seastar_USE_AFTER_RETURN "")
if ((NOT (CMAKE_CXX_COMPILER_ID STREQUAL "GNU")) OR
    (CMAKE_CXX_COMPILER_VERSION VERSION_GREATER_EQUAL 10.2))
  set (Seastar_USE_AFTER_RETURN ":detect_stack_use_after_return=1")
endif ()

set (Seastar_TEST_ENVIRONMENT
  "ASAN_OPTIONS=disable_coredump=0:abort_on_error=1${Seastar_USE_AFTER_RETURN};UBSAN_OPTIONS=halt_on_error=1:abort_on_error=1;BOOST_TEST_CATCH_SYSTEM_ERRORS=no"
  CACHE
  STRING
  "Environment variables for running tests")

option (Seastar_UNUSED_RESULT_ERROR
  "Make [[nodiscard]] violations an error (instead of a warning)."
  OFF)

set (Seastar_STACK_GUARDS
  "DEFAULT"
  CACHE
  STRING
  "Enable stack guards. Can be ON, OFF or DEFAULT (which enables it for non release builds)")

set (Seastar_SANITIZE
  "DEFAULT"
  CACHE
  STRING
  "Enable ASAN and UBSAN. Can be ON, OFF or DEFAULT (which enables it for Debug and Sanitize)")

set (Seastar_DEBUG_SHARED_PTR
  "DEFAULT"
  CACHE
  STRING
  "Enable shared_ptr debugging. Can be ON, OFF or DEFAULT (which enables it for Debug and Sanitize)")

# When Seastar is embedded with `add_subdirectory`, disable the non-library targets.
if (NOT (CMAKE_CURRENT_SOURCE_DIR STREQUAL CMAKE_SOURCE_DIR))
  set (Seastar_APPS OFF)
  set (Seastar_DEMOS OFF)
  set (Seastar_DOCS OFF)
  set (Seastar_INSTALL OFF)
  set (Seastar_TESTING OFF)
endif ()

#
# Useful (non-cache) variables.
#

set (Seastar_SOURCE_DIR ${CMAKE_CURRENT_SOURCE_DIR})
set (Seastar_BINARY_DIR ${CMAKE_CURRENT_BINARY_DIR})
set (Seastar_GEN_BINARY_DIR ${Seastar_BINARY_DIR}/gen)

#
# Dependencies.
#

##
## Public dependencies.
##

find_package (Boost 1.64.0 REQUIRED
  COMPONENTS
    filesystem
    program_options
    thread
  OPTIONAL_COMPONENTS unit_test_framework)

find_package (c-ares 1.13.0 REQUIRED MODULE)
find_package (cryptopp 5.6.5 REQUIRED)
find_package (fmt 1.0.1 REQUIRED)
find_package (dpdk)
# No version information published.
find_package (lz4 1.7.3 REQUIRED)

##
## Private and private/public dependencies.
##

find_package (Threads REQUIRED)
find_package (Concepts)
find_package (GnuTLS 3.3.26 REQUIRED)
find_package (LinuxMembarrier)
find_package (Sanitizers)
find_package (Protobuf 2.5.0 REQUIRED)
find_package (StdAtomic REQUIRED)
include (SeastarDependencies)
seastar_find_dependencies ()

# Private build dependencies not visible to consumers
find_package (ragel 6.10 REQUIRED)
find_package (Threads REQUIRED)
find_package (PthreadSetName REQUIRED)

find_library(VERBS ibverbs REQUIRED)

#
# Code generation helpers.
#

function (seastar_generate_protobuf)
  set (one_value_args TARGET VAR IN_FILE OUT_DIR)
  cmake_parse_arguments (args "" "${one_value_args}" "" ${ARGN})
  get_filename_component (in_file_name ${args_IN_FILE} NAME_WE)
  get_filename_component (in_file_dir ${args_IN_FILE} DIRECTORY)
  set (header_out ${args_OUT_DIR}/${in_file_name}.pb.h)
  set (source_out ${args_OUT_DIR}/${in_file_name}.pb.cc)

  add_custom_command (
    DEPENDS ${args_IN_FILE}
    OUTPUT ${header_out} ${source_out}
    COMMAND ${CMAKE_COMMAND} -E make_directory ${args_OUT_DIR}
    COMMAND ${Protobuf_PROTOC_EXECUTABLE} --cpp_out=${args_OUT_DIR} -I${in_file_dir} ${args_IN_FILE})

  add_custom_target (${args_TARGET}
    DEPENDS
      ${header_out}
      ${source_out})

  set (${args_VAR} ${header_out} ${source_out} PARENT_SCOPE)
endfunction ()

function (seastar_generate_ragel)
  set (one_value_args TARGET VAR IN_FILE OUT_FILE)
  cmake_parse_arguments (args "" "${one_value_args}" "" ${ARGN})
  get_filename_component (out_dir ${args_OUT_FILE} DIRECTORY)

  add_custom_command (
    DEPENDS ${args_IN_FILE}
    OUTPUT ${args_OUT_FILE}
    COMMAND ${CMAKE_COMMAND} -E make_directory ${out_dir}
    COMMAND ${ragel_RAGEL_EXECUTABLE} -G2 -o ${args_OUT_FILE} ${args_IN_FILE}
    COMMAND sed -i -e "'1h;2,$$H;$$!d;g'" -re "'s/static const char _nfa[^;]*;//g'" ${args_OUT_FILE})

  add_custom_target (${args_TARGET}
    DEPENDS ${args_OUT_FILE})

  set (${args_VAR} ${args_OUT_FILE} PARENT_SCOPE)
endfunction ()

function (seastar_generate_swagger)
  set (one_value_args TARGET VAR IN_FILE OUT_DIR)
  cmake_parse_arguments (args "" "${one_value_args}" "" ${ARGN})
  get_filename_component (in_file_name ${args_IN_FILE} NAME)
  set (generator ${Seastar_SOURCE_DIR}/scripts/seastar-json2code.py)
  set (header_out ${args_OUT_DIR}/${in_file_name}.hh)
  set (source_out ${args_OUT_DIR}/${in_file_name}.cc)

  add_custom_command (
    DEPENDS
      ${args_IN_FILE}
      ${generator}
    OUTPUT ${header_out} ${source_out}
    COMMAND ${CMAKE_COMMAND} -E make_directory ${args_OUT_DIR}
    COMMAND ${generator} --create-cc -f ${args_IN_FILE} -o ${header_out})

  add_custom_target (${args_TARGET}
    DEPENDS
      ${header_out}
      ${source_out})

  set (${args_VAR} ${header_out} ${source_out} PARENT_SCOPE)
endfunction ()

#
# The `seastar` library.
#

seastar_generate_ragel (
  TARGET seastar_http_request_parser
  VAR http_request_parser_file
  IN_FILE ${CMAKE_CURRENT_SOURCE_DIR}/src/http/request_parser.rl
  OUT_FILE ${Seastar_GEN_BINARY_DIR}/include/seastar/http/request_parser.hh)

seastar_generate_ragel (
  TARGET seastar_http_response_parser
  VAR http_response_parser_file
  IN_FILE ${CMAKE_CURRENT_SOURCE_DIR}/src/http/response_parser.rl
  OUT_FILE ${Seastar_GEN_BINARY_DIR}/include/seastar/http/response_parser.hh)

seastar_generate_protobuf (
  TARGET seastar_proto_metrics2
  VAR proto_metrics2_files
  IN_FILE ${CMAKE_CURRENT_SOURCE_DIR}/src/proto/metrics2.proto
  OUT_DIR ${Seastar_GEN_BINARY_DIR}/src/proto)

if (Seastar_DPDK)
  set (seastar_dpdk_obj seastar-dpdk.o)
endif ()

add_library (seastar STATIC
  ${http_request_parser_file}
  ${proto_metrics2_files}
  ${seastar_dpdk_obj}
  include/seastar/core/abort_source.hh
  include/seastar/core/alien.hh
  include/seastar/core/align.hh
  include/seastar/core/aligned_buffer.hh
  include/seastar/core/app-template.hh
  include/seastar/core/apply.hh
  include/seastar/core/array_map.hh
  include/seastar/core/bitops.hh
  include/seastar/core/bitset-iter.hh
  include/seastar/core/byteorder.hh
  include/seastar/core/cacheline.hh
  include/seastar/core/checked_ptr.hh
  include/seastar/core/chunked_fifo.hh
  include/seastar/core/circular_buffer.hh
  include/seastar/core/circular_buffer_fixed_capacity.hh
  include/seastar/core/condition-variable.hh
  include/seastar/core/deleter.hh
  include/seastar/core/distributed.hh
  include/seastar/core/do_with.hh
  include/seastar/core/dpdk_rte.hh
  include/seastar/core/enum.hh
  include/seastar/core/exception_hacks.hh
  include/seastar/core/execution_stage.hh
  include/seastar/core/expiring_fifo.hh
  include/seastar/core/fair_queue.hh
  include/seastar/core/file.hh
  include/seastar/core/file-types.hh
  include/seastar/core/fsqual.hh
  include/seastar/core/fstream.hh
  include/seastar/core/function_traits.hh
  include/seastar/core/future-util.hh
  include/seastar/core/future.hh
  include/seastar/core/gate.hh
  include/seastar/core/iostream-impl.hh
  include/seastar/core/iostream.hh
  include/seastar/util/later.hh
  include/seastar/core/layered_file.hh
  include/seastar/core/linux-aio.hh
  include/seastar/core/loop.hh
  include/seastar/core/lowres_clock.hh
  include/seastar/core/manual_clock.hh
  include/seastar/core/map_reduce.hh
  include/seastar/core/memory.hh
  include/seastar/core/metrics.hh
  include/seastar/core/metrics_api.hh
  include/seastar/core/metrics_registration.hh
  include/seastar/core/metrics_types.hh
  include/seastar/core/pipe.hh
  include/seastar/core/posix.hh
  include/seastar/core/preempt.hh
  include/seastar/core/prefetch.hh
  include/seastar/core/print.hh
  include/seastar/core/prometheus.hh
  include/seastar/core/queue.hh
  include/seastar/core/ragel.hh
  include/seastar/core/reactor.hh
  include/seastar/core/report_exception.hh
  include/seastar/core/resource.hh
  include/seastar/core/rwlock.hh
  include/seastar/core/scattered_message.hh
  include/seastar/core/scheduling.hh
  include/seastar/core/scollectd.hh
  include/seastar/core/scollectd_api.hh
  include/seastar/core/seastar.hh
  include/seastar/core/semaphore.hh
  include/seastar/core/sharded.hh
  include/seastar/core/shared_future.hh
  include/seastar/core/shared_mutex.hh
  include/seastar/core/shared_ptr.hh
  include/seastar/core/shared_ptr_debug_helper.hh
  include/seastar/core/shared_ptr_incomplete.hh
  include/seastar/core/simple-stream.hh
  include/seastar/core/slab.hh
  include/seastar/core/sleep.hh
  include/seastar/core/sstring.hh
  include/seastar/core/stall_sampler.hh
  include/seastar/core/stream.hh
  include/seastar/core/systemwide_memory_barrier.hh
  include/seastar/core/task.hh
  include/seastar/core/temporary_buffer.hh
  include/seastar/core/thread.hh
  include/seastar/core/thread_cputime_clock.hh
  include/seastar/core/thread_impl.hh
  include/seastar/core/timed_out_error.hh
  include/seastar/core/timer-set.hh
  include/seastar/core/timer.hh
  include/seastar/core/transfer.hh
  include/seastar/core/unaligned.hh
  include/seastar/core/units.hh
  include/seastar/core/vector-data-sink.hh
  include/seastar/core/weak_ptr.hh
  include/seastar/core/when_all.hh
  include/seastar/core/with_scheduling_group.hh
  include/seastar/core/with_timeout.hh
  include/seastar/http/api_docs.hh
  include/seastar/http/common.hh
  include/seastar/http/exception.hh
  include/seastar/http/file_handler.hh
  include/seastar/http/function_handlers.hh
  include/seastar/http/handlers.hh
  include/seastar/http/httpd.hh
  include/seastar/http/json_path.hh
  include/seastar/http/matcher.hh
  include/seastar/http/matchrules.hh
  include/seastar/http/mime_types.hh
  include/seastar/http/reply.hh
  include/seastar/http/request.hh
  include/seastar/http/routes.hh
  include/seastar/http/transformers.hh
  include/seastar/json/formatter.hh
  include/seastar/json/json_elements.hh
  include/seastar/net/api.hh
  include/seastar/net/arp.hh
  include/seastar/net/byteorder.hh
  include/seastar/net/config.hh
  include/seastar/net/const.hh
  include/seastar/net/dhcp.hh
  include/seastar/net/dns.hh
  include/seastar/net/dpdk.hh
  include/seastar/net/rdma.hh
  include/seastar/net/ethernet.hh
  include/seastar/net/inet_address.hh
  include/seastar/net/ip.hh
  include/seastar/net/ip_checksum.hh
  include/seastar/net/native-stack.hh
  include/seastar/net/net.hh
  include/seastar/net/packet-data-source.hh
  include/seastar/net/packet-util.hh
  include/seastar/net/packet.hh
  include/seastar/net/posix-stack.hh
  include/seastar/net/proxy.hh
  include/seastar/net/socket_defs.hh
  include/seastar/net/stack.hh
  include/seastar/net/tcp-stack.hh
  include/seastar/net/tcp.hh
  include/seastar/net/tls.hh
  include/seastar/net/toeplitz.hh
  include/seastar/net/udp.hh
  include/seastar/net/unix_address.hh
  include/seastar/net/virtio-interface.hh
  include/seastar/net/virtio.hh
  include/seastar/rpc/lz4_compressor.hh
  include/seastar/rpc/lz4_fragmented_compressor.hh
  include/seastar/rpc/multi_algo_compressor_factory.hh
  include/seastar/rpc/rpc.hh
  include/seastar/rpc/rpc_impl.hh
  include/seastar/rpc/rpc_types.hh
  include/seastar/util/alloc_failure_injector.hh
  include/seastar/util/backtrace.hh
  include/seastar/util/concepts.hh
  include/seastar/util/bool_class.hh
  include/seastar/util/conversions.hh
  include/seastar/util/defer.hh
  include/seastar/util/eclipse.hh
  include/seastar/util/function_input_iterator.hh
  include/seastar/util/gcc6-concepts.hh
  include/seastar/util/indirect.hh
  include/seastar/util/is_smart_ptr.hh
  include/seastar/util/lazy.hh
  include/seastar/util/log-cli.hh
  include/seastar/util/log-impl.hh
  include/seastar/util/log.hh
  include/seastar/util/noncopyable_function.hh
  include/seastar/util/optimized_optional.hh
  include/seastar/util/print_safe.hh
  include/seastar/util/program-options.hh
  include/seastar/util/read_first_line.hh
  include/seastar/util/reference_wrapper.hh
  include/seastar/util/spinlock.hh
  include/seastar/util/std-compat.hh
  include/seastar/util/transform_iterator.hh
  include/seastar/util/tuple_utils.hh
  include/seastar/util/variant_utils.hh
  src/core/alien.cc
  src/core/file.cc
  src/core/fair_queue.cc
  src/core/reactor_backend.cc
  src/core/thread_pool.cc
  src/core/app-template.cc
  src/core/dpdk_rte.cc
  src/core/exception_hacks.cc
  src/core/execution_stage.cc
  src/core/file-impl.hh
  src/core/fsnotify.cc
  src/core/fsqual.cc
  src/core/fstream.cc
  src/core/future.cc
  src/core/future-util.cc
  src/core/linux-aio.cc
  src/core/memory.cc
  src/core/metrics.cc
  src/core/on_internal_error.cc
  src/core/posix.cc
  src/core/prometheus.cc
  src/core/reactor.cc
  src/core/resource.cc
  src/core/sharded.cc
  src/core/scollectd.cc
  src/core/scollectd-impl.hh
  src/core/systemwide_memory_barrier.cc
  src/core/smp.cc
  src/core/sstring.cc
  src/core/thread.cc
  src/core/uname.cc
  src/core/vla.hh
  src/core/io_queue.cc
  src/core/semaphore.cc
  src/core/condition-variable.cc
  src/http/api_docs.cc
  src/http/common.cc
  src/http/file_handler.cc
  src/http/httpd.cc
  src/http/json_path.cc
  src/http/matcher.cc
  src/http/mime_types.cc
  src/http/reply.cc
  src/http/routes.cc
  src/http/transformers.cc
  src/json/formatter.cc
  src/json/json_elements.cc
  src/net/arp.cc
  src/net/config.cc
  src/net/dhcp.cc
  src/net/dns.cc
  src/net/dpdk.cc
  src/net/rdma.cc
  src/net/ethernet.cc
  src/net/inet_address.cc
  src/net/ip.cc
  src/net/ip_checksum.cc
  src/net/native-stack-impl.hh
  src/net/native-stack.cc
  src/net/net.cc
  src/net/packet.cc
  src/net/posix-stack.cc
  src/net/proxy.cc
  src/net/socket_address.cc
  src/net/stack.cc
  src/net/tcp.cc
  src/net/tls.cc
  src/net/udp.cc
  src/net/unix_address.cc
  src/net/virtio.cc
  src/rpc/lz4_compressor.cc
  src/rpc/lz4_fragmented_compressor.cc
  src/rpc/rpc.cc
  src/util/alloc_failure_injector.cc
  src/util/backtrace.cc
  src/util/conversions.cc
  src/util/exceptions.cc
  src/util/file.cc
  src/util/log.cc
  src/util/program-options.cc
  src/util/read_first_line.cc
  src/util/tmp_file.cc)

add_library (Seastar::seastar ALIAS seastar)

add_dependencies (seastar
  seastar_http_request_parser
  seastar_http_response_parser
  seastar_proto_metrics2)

target_include_directories (seastar
  PUBLIC
    $<INSTALL_INTERFACE:include>
    $<BUILD_INTERFACE:${CMAKE_CURRENT_SOURCE_DIR}/include>
    $<BUILD_INTERFACE:${Seastar_GEN_BINARY_DIR}/include>
  PRIVATE
    ${CMAKE_CURRENT_SOURCE_DIR}/src
    ${Seastar_GEN_BINARY_DIR}/src)

set (Seastar_PRIVATE_CXX_FLAGS
  -fvisibility=hidden
  -UNDEBUG
  -Wall
  -Werror
  -Wno-array-bounds # Disabled because of https://gcc.gnu.org/bugzilla/show_bug.cgi?id=93437
  -Wno-error=deprecated-declarations)

if (Seastar_COMPRESS_DEBUG)
  # -gz doesn't imply -g, so it is safe to add it regardless of debug
  # info being enabled.
  list (APPEND Seastar_PRIVATE_CXX_FLAGS -gz)
endif()

target_link_libraries (seastar
  PUBLIC
    Boost::boost
    Boost::program_options
    Boost::thread
    c-ares::c-ares
    cryptopp::cryptopp
    fmt::fmt
    lz4::lz4
    Threads::Threads
  PRIVATE
    ${CMAKE_DL_LIBS}
    GnuTLS::gnutls
    StdAtomic::atomic
    lksctp-tools::lksctp-tools
    protobuf::libprotobuf
    rt::rt
    yaml-cpp::yaml-cpp
<<<<<<< HEAD
    "${VERBS}")
=======
    Threads::Threads)
>>>>>>> 005ef23d

set (Seastar_SANITIZE_MODES "Debug" "Sanitize")
if ((Seastar_SANITIZE STREQUAL "ON") OR
    ((Seastar_SANITIZE STREQUAL "DEFAULT") AND
     (CMAKE_BUILD_TYPE IN_LIST Seastar_SANITIZE_MODES)))
  if (NOT Sanitizers_FOUND)
    message (FATAL_ERROR "Sanitizers not found!")
  endif ()
  set (Seastar_Sanitizers_OPTIONS ${Sanitizers_COMPILER_OPTIONS})
  target_link_libraries (seastar
    PUBLIC
      Sanitizers::address
      Sanitizers::undefined_behavior)
endif ()

# We only need valgrind to find uninitialized memory uses, so disable
# the leak sanitizer.
# To test with valgrind run "ctest -T memcheck"
set( MEMORYCHECK_COMMAND_OPTIONS "--error-exitcode=1 --leak-check=no --trace-children=yes" )
include (CTest)

#
# We want asserts enabled on all modes, but cmake defaults to passing
# -DNDEBUG in some modes. We add -UNDEBUG to our private options to
# reenable it. To force asserts off pass -DNDEBUG in
# Seastar_CXX_FLAGS.
#
# To disable -Werror, pass -Wno-error to Seastar_CXX_FLAGS.
#
# We disable _FORTIFY_SOURCE because it generates false positives with longjmp() (src/core/thread.cc)
#

target_compile_options (seastar
  PUBLIC
    $<$<COMPILE_LANGUAGE:CXX>:-std=${Seastar_CXX_DIALECT}>
    -U_FORTIFY_SOURCE)

target_compile_definitions(seastar
  PUBLIC
  SEASTAR_API_LEVEL=${Seastar_API_LEVEL})

function (seastar_supports_flag flag var)
  set (CMAKE_REQUIRED_FLAGS ${flag})
  check_cxx_source_compiles ("int main() { return 0; }" result)
  set (${var} ${result} PARENT_SCOPE)
endfunction ()

seastar_supports_flag ("-Wno-maybe-uninitialized -Werror" MaybeUninitialized_FOUND)
if (MaybeUninitialized_FOUND)
  target_compile_options (seastar
    PUBLIC
      # With std::experimental::optional it is easy to hit
      # https://gcc.gnu.org/bugzilla/show_bug.cgi?id=88897.  We disable
      # -Wmaybe-uninitialized in here since otherwise we would have to
      # disable it on many types used inside optional<>.
      -Wno-maybe-uninitialized)
endif ()

if (Seastar_SSTRING)
  target_compile_options (seastar PUBLIC -DSEASTAR_SSTRING)
endif ()

if (LinuxMembarrier_FOUND)
  list (APPEND Seastar_PRIVATE_COMPILE_DEFINITIONS SEASTAR_HAS_MEMBARRIER)

  target_link_libraries (seastar
    PRIVATE LinuxMembarrier::membarrier)
endif ()

set (Seastar_ALLOC_FAILURE_INJECTION_MODES "Dev")
if ((Seastar_ALLOC_FAILURE_INJECTION IN_LIST True_STRING_VALUES) OR
    ((Seastar_ALLOC_FAILURE_INJECTION STREQUAL "DEFAULT") AND
     (CMAKE_BUILD_TYPE IN_LIST Seastar_ALLOC_FAILURE_INJECTION_MODES)))
  target_compile_definitions (seastar
    PUBLIC SEASTAR_ENABLE_ALLOC_FAILURE_INJECTION)
endif ()

if (Seastar_TASK_BACKTRACE)
  target_compile_definitions (seastar
    PUBLIC SEASTAR_TASK_BACKTRACE)
endif ()

if (Seastar_DEBUG_ALLOCATIONS)
  target_compile_definitions (seastar
    PRIVATE SEASTAR_DEBUG_ALLOCATIONS)
endif ()

if (Sanitizers_FIBER_SUPPORT)
  list (APPEND Seastar_PRIVATE_COMPILE_DEFINITIONS SEASTAR_HAVE_ASAN_FIBER_SUPPORT)
endif ()

if (Seastar_ALLOC_PAGE_SIZE)
  target_compile_definitions (seastar
    PUBLIC SEASTAR_OVERRIDE_ALLOCATOR_PAGE_SIZE=${Seastar_ALLOC_PAGE_SIZE})
endif ()

if (Seastar_CXX_FLAGS)
  list (APPEND Seastar_PRIVATE_CXX_FLAGS ${Seastar_CXX_FLAGS})
endif ()

# When using split dwarf --gdb-index is effectively required since
# otherwise gdb is just too slow. We also want to use split dwarf in
# as many compilation units as possible.  So while these flags don't
# have to be public, we don't expect anyone to want to build seastar
# with them and some client code without.
if (Seastar_SPLIT_DWARF AND (NOT (CMAKE_BUILD_TYPE STREQUAL "Dev")))
  set (Seastar_SPLIT_DWARF_FLAG "-Wl,--gdb-index")
  target_link_libraries (seastar PUBLIC ${Seastar_SPLIT_DWARF_FLAG})
  target_compile_options (seastar PUBLIC "-gsplit-dwarf")
endif ()

if (Seastar_HEAP_PROFILING)
    set_property (
      SOURCE "src/core/memory.cc"
      PROPERTY
      COMPILE_DEFINITIONS SEASTAR_HEAPPROF)
endif ()

if (Seastar_DPDK)
  if (NOT dpdk_FOUND)
    message (FATAL_ERROR "dpdk support is enabled but it is not available!")
  endif ()

  #
  # The DPDK architecture needs to be transitively applied to consumers of Seastar as well.
  #

  set (Seastar_ARCH_FOR_native "native")
  set (Seastar_ARCH_FOR_nhm "nehalem")
  set (Seastar_ARCH_FOR_wsm "westmere")
  set (Seastar_ARCH_FOR_snb "sandybridge")
  set (Seastar_ARCH_FOR_ivb "ivybridge")
  set (Seastar_ARCH_FOR_armv8a "armv8-a")
  set (Seastar_ARCH ${Seastar_ARCH_FOR_${Seastar_DPDK_MACHINE}})

  if (NOT Seastar_ARCH)
    message (FATAL_ERROR "Unrecognized DPDK machine identifier: ${Seastar_DPDK_MACHINE}")
  endif ()

  target_compile_options (seastar
    PUBLIC -march=${Seastar_ARCH})

  target_compile_definitions (seastar
    PUBLIC SEASTAR_HAVE_DPDK)

  # No pmd driver code will be pulled in without "--whole-archive". To
  # avoid exposing that to seastar users, combine dpdk into a single
  # .o file.
  add_custom_command (
    OUTPUT seastar-dpdk.o
    COMMAND ld -r -o seastar-dpdk.o --whole-archive ${dpdk_LIBRARIES} --no-whole-archive
  )

  # This just provides the include path to cmake
  target_link_libraries (seastar
    PUBLIC dpdk::dpdk)
endif ()

if (Seastar_HWLOC)
  if (NOT hwloc_FOUND)
    message (FATAL_ERROR "`hwloc` support is enabled but it is not available!")
  endif ()

  list (APPEND Seastar_PRIVATE_COMPILE_DEFINITIONS SEASTAR_HAVE_HWLOC)

  target_link_libraries (seastar
    PRIVATE hwloc::hwloc)
endif ()

if (Seastar_LD_FLAGS)
  # In newer versions of CMake, there is `target_link_options`.
  target_link_libraries (seastar
    PRIVATE ${Seastar_LD_FLAGS})
endif ()

if (Seastar_NUMA)
  if (NOT numactl_FOUND)
    message (FATAL_ERROR "NUMA support is enabled but `numactl` is not available!")
  endif ()

  list (APPEND Seastar_PRIVATE_COMPILE_DEFINITIONS SEASTAR_HAVE_NUMA)

  target_link_libraries (seastar
    PRIVATE numactl::numactl)
endif ()

if (lz4_HAVE_COMPRESS_DEFAULT)
  list (APPEND Seastar_PRIVATE_COMPILE_DEFINITIONS SEASTAR_HAVE_LZ4_COMPRESS_DEFAULT)
endif ()

seastar_supports_flag ("-Werror=unused-result" ErrorUnused_FOUND)
if (ErrorUnused_FOUND)
  if (Seastar_UNUSED_RESULT_ERROR)
    target_compile_options (seastar
      PUBLIC -Werror=unused-result)
  else()
    target_compile_options (seastar
      PUBLIC -Wno-error=unused-result)
  endif ()
endif ()

if ((CMAKE_BUILD_TYPE STREQUAL "Debug") OR (CMAKE_BUILD_TYPE STREQUAL "Sanitize"))
  target_compile_definitions (seastar
    PUBLIC
      SEASTAR_DEBUG
      SEASTAR_DEFAULT_ALLOCATOR
      SEASTAR_SHUFFLE_TASK_QUEUE)
endif ()

set (Seastar_DEBUG_SHARED_PTR_MODES "Debug" "Sanitize")
if (Seastar_DEBUG_SHARED_PTR IN_LIST True_STRING_VALUES OR
    ((Seastar_DEBUG_SHARED_PTR IN_LIST Default_STRING_VALUES) AND
     (CMAKE_BUILD_TYPE IN_LIST Seastar_DEBUG_SHARED_PTR_MODES)))
  target_compile_definitions (seastar
    PUBLIC
      SEASTAR_DEBUG_SHARED_PTR)
endif ()

set (Seastar_STACK_GUARD_MODES "Debug" "Sanitize" "Dev")
if ((Seastar_STACK_GUARDS STREQUAL "ON") OR
    ((Seastar_STACK_GUARDS STREQUAL "DEFAULT") AND
     (CMAKE_BUILD_TYPE IN_LIST Seastar_STACK_GUARD_MODES)))
  seastar_supports_flag ("-fstack-clash-protection" StackClashProtection_FOUND)
  if (StackClashProtection_FOUND)
    target_compile_options (seastar
      PUBLIC
      -fstack-clash-protection)
  endif ()
  target_compile_definitions (seastar
    PRIVATE
      SEASTAR_THREAD_STACK_GUARDS)
endif ()

if ((CMAKE_BUILD_TYPE STREQUAL "Dev") OR (CMAKE_BUILD_TYPE STREQUAL "Debug"))
  target_compile_definitions (seastar
    PUBLIC
      SEASTAR_TYPE_ERASE_MORE)
endif ()

target_compile_definitions (seastar
  PRIVATE ${Seastar_PRIVATE_COMPILE_DEFINITIONS})

target_compile_options (seastar
  PRIVATE ${Seastar_PRIVATE_CXX_FLAGS})

add_library (seastar_private INTERFACE)

target_compile_definitions (seastar_private
  INTERFACE ${Seastar_PRIVATE_COMPILE_DEFINITIONS})

target_compile_options (seastar_private
  INTERFACE ${Seastar_PRIVATE_CXX_FLAGS})

target_link_libraries (seastar_private
  INTERFACE seastar)

#
# The testing library.
#

if (Seastar_INSTALL OR Seastar_TESTING)
  add_library (seastar_testing
    include/seastar/testing/entry_point.hh
    include/seastar/testing/exchanger.hh
    include/seastar/testing/random.hh
    include/seastar/testing/seastar_test.hh
    include/seastar/testing/test_case.hh
    include/seastar/testing/test_runner.hh
    include/seastar/testing/thread_test_case.hh
    src/testing/entry_point.cc
    src/testing/random.cc
    src/testing/seastar_test.cc
    src/testing/test_runner.cc)

  add_library (Seastar::seastar_testing ALIAS seastar_testing)

  target_compile_definitions (seastar_testing
    PUBLIC BOOST_TEST_DYN_LINK
    PRIVATE ${Seastar_PRIVATE_COMPILE_DEFINITIONS})

  target_compile_options (seastar_testing
    PRIVATE ${Seastar_PRIVATE_CXX_FLAGS})

  target_link_libraries (seastar_testing
    PUBLIC
      Boost::unit_test_framework
      seastar)

  add_library(seastar_perf_testing
    src/testing/random.cc
    include/seastar/testing/perf_tests.hh
    tests/perf/perf_tests.cc)
  add_library (Seastar::seastar_perf_testing ALIAS seastar_perf_testing)
  target_compile_definitions (seastar_perf_testing
    PRIVATE ${Seastar_PRIVATE_COMPILE_DEFINITIONS})
  target_compile_options (seastar_perf_testing
    PRIVATE ${Seastar_PRIVATE_CXX_FLAGS})
  target_link_libraries (seastar_perf_testing
    PUBLIC
    seastar)

endif ()

#
# The tests themselves.
#

if (Seastar_TESTING)
  enable_testing ()

  if (Seastar_EXCLUDE_TESTS_FROM_ALL)
    set (exclude EXCLUDE_FROM_ALL)
  else ()
    set (exclude "")
  endif ()

  add_subdirectory (tests ${exclude})
endif ()

#
# Demonstrations.
#

if (Seastar_DEMOS)
  if (Seastar_EXCLUDE_DEMOS_FROM_ALL)
    set (exclude EXCLUDE_FROM_ALL)
  else ()
    set (exclude "")
  endif ()

  add_subdirectory (demos ${exclude})
endif ()

#
# Documentation.
#

if (Seastar_DOCS)
  add_subdirectory (doc)
endif ()

#
# Applications.
#

if (Seastar_APPS)
  if (Seastar_EXCLUDE_APPS_FROM_ALL)
    set (exclude EXCLUDE_FROM_ALL)
  else ()
    set (exclude "")
  endif ()

  add_subdirectory (apps ${exclude})
endif ()

#
# Installation and export.
#

if (Seastar_INSTALL)
  #
  # pkg-config generation.
  #
  # Note that unlike the CMake "config module", this description is not relocatable because
  # some dependencies do not natively support pkg-config.
  #

  # Necessary here for pkg-config.
  include (GNUInstallDirs)

  # Set paths in pkg-config files for installation.
  set (Seastar_PKG_CONFIG_PREFIX ${CMAKE_INSTALL_PREFIX})
  set (Seastar_PKG_CONFIG_LIBDIR ${CMAKE_INSTALL_PREFIX}/${CMAKE_INSTALL_LIBDIR})
  set (Seastar_PKG_CONFIG_SEASTAR_INCLUDE_FLAGS "-I${CMAKE_INSTALL_PREFIX}/${CMAKE_INSTALL_INCLUDEDIR}")

  configure_file (
    ${CMAKE_CURRENT_SOURCE_DIR}/pkgconfig/seastar.pc.in
    ${CMAKE_CURRENT_BINARY_DIR}/pkgconfig/seastar-install.pc.in
    @ONLY)

  configure_file (
    ${CMAKE_CURRENT_SOURCE_DIR}/pkgconfig/seastar-testing.pc.in
    ${CMAKE_CURRENT_BINARY_DIR}/pkgconfig/seastar-testing-install.pc.in
    @ONLY)

  # Set paths in pkg-config files for direct use in the build directory.
  set (Seastar_PKG_CONFIG_PREFIX ${CMAKE_CURRENT_BINARY_DIR})
  set (Seastar_PKG_CONFIG_LIBDIR ${CMAKE_CURRENT_BINARY_DIR})
  set (Seastar_PKG_CONFIG_SEASTAR_INCLUDE_FLAGS "-I${CMAKE_CURRENT_SOURCE_DIR}/include -I${CMAKE_CURRENT_BINARY_DIR}/gen/include")

  configure_file (
    ${CMAKE_CURRENT_SOURCE_DIR}/pkgconfig/seastar.pc.in
    ${CMAKE_CURRENT_BINARY_DIR}/pkgconfig/seastar.pc.in
    @ONLY)

  configure_file (
    ${CMAKE_CURRENT_SOURCE_DIR}/pkgconfig/seastar-testing.pc.in
    ${CMAKE_CURRENT_BINARY_DIR}/pkgconfig/seastar-testing.pc.in
    @ONLY)

  file (GENERATE
    OUTPUT ${CMAKE_CURRENT_BINARY_DIR}/seastar.pc
    INPUT ${CMAKE_CURRENT_BINARY_DIR}/pkgconfig/seastar.pc.in)

  file (GENERATE
    OUTPUT ${CMAKE_CURRENT_BINARY_DIR}/seastar-testing.pc
    INPUT ${CMAKE_CURRENT_BINARY_DIR}/pkgconfig/seastar-testing.pc.in)

  file (GENERATE
    OUTPUT ${CMAKE_CURRENT_BINARY_DIR}/seastar-install.pc
    INPUT ${CMAKE_CURRENT_BINARY_DIR}/pkgconfig/seastar-install.pc.in)

  file (GENERATE
    OUTPUT ${CMAKE_CURRENT_BINARY_DIR}/seastar-testing-install.pc
    INPUT ${CMAKE_CURRENT_BINARY_DIR}/pkgconfig/seastar-testing-install.pc.in)

  include (CMakePackageConfigHelpers)
  set (install_cmakedir ${CMAKE_INSTALL_LIBDIR}/cmake/Seastar)

  install (
    DIRECTORY ${CMAKE_CURRENT_SOURCE_DIR}/include/
    DESTINATION ${CMAKE_INSTALL_INCLUDEDIR})

  install (
    DIRECTORY ${Seastar_GEN_BINARY_DIR}/include/
    DESTINATION ${CMAKE_INSTALL_INCLUDEDIR})

  install (
    PROGRAMS ${CMAKE_CURRENT_SOURCE_DIR}/scripts/seastar-json2code.py
    DESTINATION ${CMAKE_INSTALL_BINDIR})

  install (
    TARGETS
      seastar
      seastar_testing
      seastar_perf_testing
    EXPORT seastar-export
    LIBRARY DESTINATION ${CMAKE_INSTALL_LIBDIR}
    ARCHIVE DESTINATION ${CMAKE_INSTALL_LIBDIR})

  install (
    EXPORT seastar-export
    FILE SeastarTargets.cmake
    NAMESPACE Seastar::
    DESTINATION ${install_cmakedir})

  write_basic_package_version_file (
    ${CMAKE_CURRENT_BINARY_DIR}/SeastarConfigVersion.cmake
    VERSION ${PROJECT_VERSION}
    COMPATIBILITY ExactVersion)

  configure_package_config_file (
    ${CMAKE_CURRENT_LIST_DIR}/cmake/SeastarConfig.cmake.in
    ${CMAKE_CURRENT_BINARY_DIR}/SeastarConfig.cmake
    INSTALL_DESTINATION ${install_cmakedir})

  install (
    FILES
      ${CMAKE_CURRENT_BINARY_DIR}/SeastarConfig.cmake
      ${CMAKE_CURRENT_BINARY_DIR}/SeastarConfigVersion.cmake
    DESTINATION ${install_cmakedir})

  install (
    FILES
      ${CMAKE_CURRENT_SOURCE_DIR}/cmake/FindConcepts.cmake
      ${CMAKE_CURRENT_SOURCE_DIR}/cmake/FindGnuTLS.cmake
      ${CMAKE_CURRENT_SOURCE_DIR}/cmake/FindLinuxMembarrier.cmake
      ${CMAKE_CURRENT_SOURCE_DIR}/cmake/FindProtobuf.cmake
      ${CMAKE_CURRENT_SOURCE_DIR}/cmake/FindSanitizers.cmake
      ${CMAKE_CURRENT_SOURCE_DIR}/cmake/FindStdAtomic.cmake
      ${CMAKE_CURRENT_SOURCE_DIR}/cmake/Findc-ares.cmake
      ${CMAKE_CURRENT_SOURCE_DIR}/cmake/Findcryptopp.cmake
      ${CMAKE_CURRENT_SOURCE_DIR}/cmake/Finddpdk.cmake
      ${CMAKE_CURRENT_SOURCE_DIR}/cmake/Findfmt.cmake
      ${CMAKE_CURRENT_SOURCE_DIR}/cmake/Findhwloc.cmake
      ${CMAKE_CURRENT_SOURCE_DIR}/cmake/Findlksctp-tools.cmake
      ${CMAKE_CURRENT_SOURCE_DIR}/cmake/Findlz4.cmake
      ${CMAKE_CURRENT_SOURCE_DIR}/cmake/Findnumactl.cmake
      ${CMAKE_CURRENT_SOURCE_DIR}/cmake/Findragel.cmake
      ${CMAKE_CURRENT_SOURCE_DIR}/cmake/Findrt.cmake
      ${CMAKE_CURRENT_SOURCE_DIR}/cmake/Findyaml-cpp.cmake
      ${CMAKE_CURRENT_SOURCE_DIR}/cmake/SeastarDependencies.cmake
    DESTINATION ${install_cmakedir})

  install (
    DIRECTORY ${CMAKE_CURRENT_SOURCE_DIR}/cmake/code_tests
    DESTINATION ${install_cmakedir})

  install (
    FILES ${CMAKE_CURRENT_BINARY_DIR}/seastar-install.pc
    DESTINATION ${CMAKE_INSTALL_LIBDIR}/pkgconfig
    RENAME seastar.pc)

  install (
    FILES ${CMAKE_CURRENT_BINARY_DIR}/seastar-testing-install.pc
    DESTINATION ${CMAKE_INSTALL_LIBDIR}/pkgconfig
    RENAME seastar-testing.pc)

  #
  # Export targets from the build tree for the user package registry.
  #

  export (
    EXPORT seastar-export
    FILE ${CMAKE_CURRENT_BINARY_DIR}/SeastarTargets.cmake
    NAMESPACE Seastar::)

  export (PACKAGE Seastar)

  #
  # Packaging.
  #

  set (CPACK_PACKAGE_VERSION_MAJOR ${PROJECT_VERSION_MAJOR})
  set (CPACK_PACKAGE_VERSION_MINOR ${PROJECT_VERSION_MINOR})
  set (CPACK_PACKAGE_VERSION_PATCH ${PROJECT_VERSION_PATCH})

  include (CPack)
endif ()<|MERGE_RESOLUTION|>--- conflicted
+++ resolved
@@ -774,11 +774,8 @@
     protobuf::libprotobuf
     rt::rt
     yaml-cpp::yaml-cpp
-<<<<<<< HEAD
-    "${VERBS}")
-=======
+    "${VERBS}"
     Threads::Threads)
->>>>>>> 005ef23d
 
 set (Seastar_SANITIZE_MODES "Debug" "Sanitize")
 if ((Seastar_SANITIZE STREQUAL "ON") OR
