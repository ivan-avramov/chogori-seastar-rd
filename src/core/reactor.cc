/*
 * This file is open source software, licensed to you under the terms
 * of the Apache License, Version 2.0 (the "License").  See the NOTICE file
 * distributed with this work for additional information regarding copyright
 * ownership.  You may not use this file except in compliance with the License.
 *
 * You may obtain a copy of the License at
 *
 *   http://www.apache.org/licenses/LICENSE-2.0
 *
 * Unless required by applicable law or agreed to in writing,
 * software distributed under the License is distributed on an
 * "AS IS" BASIS, WITHOUT WARRANTIES OR CONDITIONS OF ANY
 * KIND, either express or implied.  See the License for the
 * specific language governing permissions and limitations
 * under the License.
 */
/*
 * Copyright 2014 Cloudius Systems
 */

#define __user /* empty */  // for xfs includes, below

#include <cinttypes>
#include <sys/syscall.h>
#include <sys/vfs.h>
#include <sys/statfs.h>
#include <sys/time.h>
#include <sys/resource.h>
#include <seastar/core/task.hh>
#include <seastar/core/reactor.hh>
#include <seastar/core/memory.hh>
#include <seastar/core/posix.hh>
#include <seastar/net/packet.hh>
#include <seastar/net/rdma.hh>
#include <seastar/net/stack.hh>
#include <seastar/net/posix-stack.hh>
#include <seastar/net/native-stack.hh>
#include <seastar/core/resource.hh>
#include <seastar/core/print.hh>
#include "core/scollectd-impl.hh"
#include <seastar/util/conversions.hh>
#include <seastar/core/future-util.hh>
#include <seastar/core/thread.hh>
#include <seastar/core/systemwide_memory_barrier.hh>
#include <seastar/core/report_exception.hh>
#include <seastar/core/stall_sampler.hh>
#include <seastar/core/thread_cputime_clock.hh>
#include <seastar/util/log.hh>
#include "core/file-impl.hh"
#include "syscall_work_queue.hh"
#include "cgroup.hh"
#include "uname.hh"
#include <cassert>
#include <unistd.h>
#include <fcntl.h>
#include <sys/eventfd.h>
#include <sys/poll.h>
#include <boost/lexical_cast.hpp>
#include <boost/thread/barrier.hpp>
#include <boost/algorithm/string/classification.hpp>
#include <boost/algorithm/string/split.hpp>
#include <boost/iterator/counting_iterator.hpp>
#include <boost/range/numeric.hpp>
#include <boost/range/algorithm/sort.hpp>
#include <boost/range/algorithm/remove_if.hpp>
#include <boost/range/algorithm/find_if.hpp>
#include <boost/algorithm/clamp.hpp>
#include <boost/range/adaptor/transformed.hpp>
#include <boost/range/adaptor/map.hpp>
#include <boost/version.hpp>
#include <atomic>
#include <dirent.h>
#include <linux/types.h> // for xfs, below
#include <sys/ioctl.h>
#include <xfs/linux.h>
#define min min    /* prevent xfs.h from defining min() as a macro */
#include <xfs/xfs.h>
#undef min
#ifdef SEASTAR_HAVE_DPDK
#include <seastar/core/dpdk_rte.hh>
#include <rte_lcore.h>
#include <rte_launch.h>
#endif
#include <seastar/core/prefetch.hh>
#include <exception>
#include <regex>
#include <fstream>
#ifdef __GNUC__
#include <iostream>
#include <system_error>
#include <cxxabi.h>
#endif

#ifdef SEASTAR_SHUFFLE_TASK_QUEUE
#include <random>
#endif

#include <sys/mman.h>
#include <sys/utsname.h>
#include <linux/falloc.h>
#include <linux/magic.h>
#include <seastar/util/backtrace.hh>
#include <seastar/util/spinlock.hh>
#include <seastar/util/print_safe.hh>
#include <sys/sdt.h>

#ifdef HAVE_OSV
#include <osv/newpoll.hh>
#endif

#if defined(__x86_64__) || defined(__i386__)
#include <xmmintrin.h>
#endif

#include <seastar/util/defer.hh>
#include <seastar/core/alien.hh>
#include <seastar/core/metrics.hh>
#include <seastar/core/execution_stage.hh>
#include <seastar/core/exception_hacks.hh>
#include "stall_detector.hh"

#include <yaml-cpp/yaml.h>

#ifdef SEASTAR_TASK_HISTOGRAM
#include <typeinfo>
#endif

namespace seastar {

static void register_network_stacks();

struct mountpoint_params {
    std::string mountpoint = "none";
    uint64_t read_bytes_rate = std::numeric_limits<uint64_t>::max();
    uint64_t write_bytes_rate = std::numeric_limits<uint64_t>::max();
    uint64_t read_req_rate = std::numeric_limits<uint64_t>::max();
    uint64_t write_req_rate = std::numeric_limits<uint64_t>::max();
    uint64_t num_io_queues = 0; // calculated
};

}

namespace YAML {
template<>
struct convert<seastar::mountpoint_params> {
    static bool decode(const Node& node, seastar::mountpoint_params& mp) {
        using namespace seastar;
        mp.mountpoint = node["mountpoint"].as<std::string>().c_str();
        mp.read_bytes_rate = parse_memory_size(node["read_bandwidth"].as<std::string>());
        mp.read_req_rate = parse_memory_size(node["read_iops"].as<std::string>());
        mp.write_bytes_rate = parse_memory_size(node["write_bandwidth"].as<std::string>());
        mp.write_req_rate = parse_memory_size(node["write_iops"].as<std::string>());
        return true;
    }
};
}

namespace seastar {

seastar::logger seastar_logger("seastar");
seastar::logger sched_logger("scheduler");

io_priority_class
reactor::register_one_priority_class(sstring name, uint32_t shares) {
    return io_queue::register_one_priority_class(std::move(name), shares);
}

future<>
reactor::update_shares_for_class(io_priority_class pc, uint32_t shares) {
    return parallel_for_each(_io_queues, [pc, shares] (auto& queue) {
        return queue.second->update_shares_for_class(pc, shares);
    });
}

future<>
reactor::rename_priority_class(io_priority_class pc, sstring new_name) {

    return futurize<void>().apply([pc, new_name] () {
        // Taking the lock here will prevent from newly registered classes
        // to register under the old name (and will prevent undefined
        // behavior since this array is shared cross shards. However, it
        // doesn't prevent the case where a newly registered class (that
        // got registered right after the lock release) will be unnecessarily
        // renamed. This is not a real problem and it is a lot better than
        // holding the lock until all cross shard activity is over.

        try {
            std::lock_guard<std::mutex>(io_queue::_register_lock);
            for (unsigned i = 0; i < io_queue::_max_classes; ++i) {
               if (!io_queue::_registered_shares[i]) {
                   break;
               }
               if (io_queue::_registered_names[i] == new_name) {
                   if (i == pc.id()) {
                       return make_ready_future();
                   } else {
                       throw std::runtime_error(format("rename priority class: an attempt was made to rename a priority class to an"
                               " already existing name ({})", new_name));
                   }
               }
            }
            io_queue::_registered_names[pc.id()] = new_name;
        } catch (...) {
            sched_logger.error("exception while trying to rename priority group with id {} to \"{}\" ({})",
                    pc.id(), new_name, std::current_exception());
            std::rethrow_exception(std::current_exception());
        }
        return smp::invoke_on_all([pc, new_name] {
            for (auto&& queue : engine()._io_queues) {
                queue.second->rename_priority_class(pc, new_name);
            }
        });
    });
}

future<pollable_fd, socket_address>
reactor::accept(pollable_fd_state& listenfd) {
    return readable_or_writeable(listenfd).then([this, &listenfd] () mutable {
        socket_address sa;
        socklen_t sl = sizeof(&sa.u.sas);
        auto maybe_fd = listenfd.fd.try_accept(sa.u.sa, sl, SOCK_NONBLOCK | SOCK_CLOEXEC);
        if (!maybe_fd) {
            // We speculated that we will have an another connection, but got a false
            // positive. Try again without speculation.
            return accept(listenfd);
        }
        // Speculate that there is another connection on this listening socket, to avoid
        // a task-quota delay. Usually this will fail, but accept is a rare-enough operation
        // that it is worth the false positive in order to withstand a connection storm
        // without having to accept at a rate of 1 per task quota.
        listenfd.speculate_epoll(EPOLLIN);
        pollable_fd pfd(std::move(*maybe_fd), pollable_fd::speculation(EPOLLOUT));
        return make_ready_future<pollable_fd, socket_address>(std::move(pfd), std::move(sa));
    });
}

future<size_t>
reactor::read_some(pollable_fd_state& fd, void* buffer, size_t len) {
    return readable(fd).then([this, &fd, buffer, len] () mutable {
        auto r = fd.fd.read(buffer, len);
        if (!r) {
            return read_some(fd, buffer, len);
        }
        if (size_t(*r) == len) {
            fd.speculate_epoll(EPOLLIN);
        }
        return make_ready_future<size_t>(*r);
    });
}

future<size_t>
reactor::read_some(pollable_fd_state& fd, const std::vector<iovec>& iov) {
    return readable(fd).then([this, &fd, iov = iov] () mutable {
        ::msghdr mh = {};
        mh.msg_iov = &iov[0];
        mh.msg_iovlen = iov.size();
        auto r = fd.fd.recvmsg(&mh, 0);
        if (!r) {
            return read_some(fd, iov);
        }
        if (size_t(*r) == iovec_len(iov)) {
            fd.speculate_epoll(EPOLLIN);
        }
        return make_ready_future<size_t>(*r);
    });
}

future<size_t>
reactor::write_some(pollable_fd_state& fd, const void* buffer, size_t len) {
    return writeable(fd).then([this, &fd, buffer, len] () mutable {
        auto r = fd.fd.send(buffer, len, MSG_NOSIGNAL);
        if (!r) {
            return write_some(fd, buffer, len);
        }
        if (size_t(*r) == len) {
            fd.speculate_epoll(EPOLLOUT);
        }
        return make_ready_future<size_t>(*r);
    });
}

future<>
reactor::write_all_part(pollable_fd_state& fd, const void* buffer, size_t len, size_t completed) {
    if (completed == len) {
        return make_ready_future<>();
    } else {
        return write_some(fd, static_cast<const char*>(buffer) + completed, len - completed).then(
                [&fd, buffer, len, completed, this] (size_t part) mutable {
            return write_all_part(fd, buffer, len, completed + part);
        });
    }
}

future<>
reactor::write_all(pollable_fd_state& fd, const void* buffer, size_t len) {
    assert(len);
    return write_all_part(fd, buffer, len, 0);
}

future<size_t> pollable_fd::read_some(char* buffer, size_t size) {
    return engine().read_some(*_s, buffer, size);
}

future<size_t> pollable_fd::read_some(uint8_t* buffer, size_t size) {
    return engine().read_some(*_s, buffer, size);
}

future<size_t> pollable_fd::read_some(const std::vector<iovec>& iov) {
    return engine().read_some(*_s, iov);
}

future<> pollable_fd::write_all(const char* buffer, size_t size) {
    return engine().write_all(*_s, buffer, size);
}

future<> pollable_fd::write_all(const uint8_t* buffer, size_t size) {
    return engine().write_all(*_s, buffer, size);
}

inline
future<size_t> pollable_fd::write_some(net::packet& p) {
    return engine().writeable(*_s).then([this, &p] () mutable {
        static_assert(offsetof(iovec, iov_base) == offsetof(net::fragment, base) &&
            sizeof(iovec::iov_base) == sizeof(net::fragment::base) &&
            offsetof(iovec, iov_len) == offsetof(net::fragment, size) &&
            sizeof(iovec::iov_len) == sizeof(net::fragment::size) &&
            alignof(iovec) == alignof(net::fragment) &&
            sizeof(iovec) == sizeof(net::fragment)
            , "net::fragment and iovec should be equivalent");

        iovec* iov = reinterpret_cast<iovec*>(p.fragment_array());
        msghdr mh = {};
        mh.msg_iov = iov;
        mh.msg_iovlen = std::min<size_t>(p.nr_frags(), IOV_MAX);
        auto r = get_file_desc().sendmsg(&mh, MSG_NOSIGNAL);
        if (!r) {
            return write_some(p);
        }
        if (size_t(*r) == p.len()) {
            _s->speculate_epoll(EPOLLOUT);
        }
        return make_ready_future<size_t>(*r);
    });
}

future<> pollable_fd::write_all(net::packet& p) {
    return write_some(p).then([this, &p] (size_t size) {
        if (p.len() == size) {
            return make_ready_future<>();
        }
        p.trim_front(size);
        return write_all(p);
    });
}

future<> pollable_fd::readable() {
    return engine().readable(*_s);
}

future<> pollable_fd::writeable() {
    return engine().writeable(*_s);
}

future<> pollable_fd::readable_or_writeable() {
    return engine().readable_or_writeable(*_s);
}

void
pollable_fd::abort_reader() {
    engine().abort_reader(*_s);
}

void
pollable_fd::abort_writer() {
    engine().abort_writer(*_s);
}

future<pollable_fd, socket_address> pollable_fd::accept() {
    return engine().accept(*_s);
}

future<size_t> pollable_fd::recvmsg(struct msghdr *msg) {
    maybe_no_more_recv();
    return engine().readable(*_s).then([this, msg] {
        auto r = get_file_desc().recvmsg(msg, 0);
        if (!r) {
            return recvmsg(msg);
        }
        // We always speculate here to optimize for throughput in a workload
        // with multiple outstanding requests. This way the caller can consume
        // all messages without resorting to epoll. However this adds extra
        // recvmsg() call when we hit the empty queue condition, so it may
        // hurt request-response workload in which the queue is empty when we
        // initially enter recvmsg(). If that turns out to be a problem, we can
        // improve speculation by using recvmmsg().
        _s->speculate_epoll(EPOLLIN);
        return make_ready_future<size_t>(*r);
    });
};

future<size_t> pollable_fd::sendmsg(struct msghdr* msg) {
    maybe_no_more_send();
    return engine().writeable(*_s).then([this, msg] () mutable {
        auto r = get_file_desc().sendmsg(msg, 0);
        if (!r) {
            return sendmsg(msg);
        }
        // For UDP this will always speculate. We can't know if there's room
        // or not, but most of the time there should be so the cost of mis-
        // speculation is amortized.
        if (size_t(*r) == iovec_len(msg->msg_iov, msg->msg_iovlen)) {
            _s->speculate_epoll(EPOLLOUT);
        }
        return make_ready_future<size_t>(*r);
    });
}

future<size_t> pollable_fd::sendto(socket_address addr, const void* buf, size_t len) {
    maybe_no_more_send();
    return engine().writeable(*_s).then([this, buf, len, addr] () mutable {
        auto r = get_file_desc().sendto(addr, buf, len, 0);
        if (!r) {
            return sendto(std::move(addr), buf, len);
        }
        // See the comment about speculation in sendmsg().
        if (size_t(*r) == len) {
            _s->speculate_epoll(EPOLLOUT);
        }
        return make_ready_future<size_t>(*r);
    });
}

namespace internal {

#ifdef SEASTAR_TASK_HISTOGRAM

class task_histogram {
    static constexpr unsigned max_countdown = 1'000'000;
    std::unordered_map<std::type_index, uint64_t> _histogram;
    unsigned _countdown_to_print = max_countdown;
public:
    void add(const task& t) {
        ++_histogram[std::type_index(typeid(t))];
        if (!--_countdown_to_print) {
            print();
            _countdown_to_print = max_countdown;
            _histogram.clear();
        }
    }
    void print() const {
        seastar::fmt::print("task histogram, {:d} task types {:d} tasks\n", _histogram.size(), max_countdown - _countdown_to_print);
        for (auto&& type_count : _histogram) {
            auto&& type = type_count.first;
            auto&& count = type_count.second;
            seastar::fmt::print("  {:10d} {}\n", count, type.name());
        }
    }
};

thread_local task_histogram this_thread_task_histogram;

#endif

void task_histogram_add_task(const task& t) {
#ifdef SEASTAR_TASK_HISTOGRAM
    this_thread_task_histogram.add(t);
#endif
}

}

using namespace std::chrono_literals;
namespace fs = seastar::compat::filesystem;

using namespace net;

using namespace internal;
using namespace internal::linux_abi;

std::atomic<lowres_clock_impl::steady_rep> lowres_clock_impl::counters::_steady_now;
std::atomic<lowres_clock_impl::system_rep> lowres_clock_impl::counters::_system_now;
std::atomic<manual_clock::rep> manual_clock::_now;
constexpr std::chrono::milliseconds lowres_clock_impl::_granularity;

constexpr unsigned reactor::max_queues;
constexpr unsigned reactor::max_aio_per_queue;

// Broken (returns spurious EIO). Cause/fix unknown.
static bool aio_nowait_supported = false;

static bool sched_debug() {
    return false;
}

template <typename... Args>
void
sched_print(const char* fmt, Args&&... args) {
    if (sched_debug()) {
        sched_logger.trace(fmt, std::forward<Args>(args)...);
    }
}

timespec to_timespec(steady_clock_type::time_point t) {
    using ns = std::chrono::nanoseconds;
    auto n = std::chrono::duration_cast<ns>(t.time_since_epoch()).count();
    return { n / 1'000'000'000, n % 1'000'000'000 };
}

lowres_clock_impl::lowres_clock_impl() {
    update();
    _timer.set_callback(&lowres_clock_impl::update);
    _timer.arm_periodic(_granularity);
}

void lowres_clock_impl::update() {
    auto const steady_count =
            std::chrono::duration_cast<steady_duration>(base_steady_clock::now().time_since_epoch()).count();

    auto const system_count =
            std::chrono::duration_cast<system_duration>(base_system_clock::now().time_since_epoch()).count();

    counters::_steady_now.store(steady_count, std::memory_order_relaxed);
    counters::_system_now.store(system_count, std::memory_order_relaxed);
}

template <typename Clock>
inline
timer<Clock>::~timer() {
    if (_queued) {
        engine().del_timer(this);
    }
}

template <typename Clock>
inline
void timer<Clock>::arm(time_point until, compat::optional<duration> period) {
    arm_state(until, period);
    engine().add_timer(this);
}

template <typename Clock>
inline
void timer<Clock>::readd_periodic() {
    arm_state(Clock::now() + _period.value(), {_period.value()});
    engine().queue_timer(this);
}

template <typename Clock>
inline
bool timer<Clock>::cancel() {
    if (!_armed) {
        return false;
    }
    _armed = false;
    if (_queued) {
        engine().del_timer(this);
        _queued = false;
    }
    return true;
}

template class timer<steady_clock_type>;
template class timer<lowres_clock>;
template class timer<manual_clock>;

class thread_pool {
    reactor* _reactor;
    uint64_t _aio_threaded_fallbacks = 0;
#ifndef HAVE_OSV
    syscall_work_queue inter_thread_wq;
    posix_thread _worker_thread;
    std::atomic<bool> _stopped = { false };
    std::atomic<bool> _main_thread_idle = { false };
public:
    explicit thread_pool(reactor* r, sstring thread_name);
    ~thread_pool();
    template <typename T, typename Func>
    future<T> submit(Func func) {
        ++_aio_threaded_fallbacks;
        return inter_thread_wq.submit<T>(std::move(func));
    }
    uint64_t operation_count() const { return _aio_threaded_fallbacks; }

    unsigned complete() { return inter_thread_wq.complete(); }
    // Before we enter interrupt mode, we must make sure that the syscall thread will properly
    // generate signals to wake us up. This means we need to make sure that all modifications to
    // the pending and completed fields in the inter_thread_wq are visible to all threads.
    //
    // Simple release-acquire won't do because we also need to serialize all writes that happens
    // before the syscall thread loads this value, so we'll need full seq_cst.
    void enter_interrupt_mode() { _main_thread_idle.store(true, std::memory_order_seq_cst); }
    // When we exit interrupt mode, however, we can safely used relaxed order. If any reordering
    // takes place, we'll get an extra signal and complete will be called one extra time, which is
    // harmless.
    void exit_interrupt_mode() { _main_thread_idle.store(false, std::memory_order_relaxed); }

#else
public:
    template <typename T, typename Func>
    future<T> submit(Func func) { std::cout << "thread_pool not yet implemented on osv\n"; abort(); }
#endif
private:
    void work(sstring thread_name);
};

template <typename T>
struct syscall_result {
    T result;
    int error;
    syscall_result(T result, int error) : result{std::move(result)}, error{error} {
    }
    void throw_if_error() const {
        if (long(result) == -1) {
            throw std::system_error(ec());
        }
    }

    void throw_fs_exception(const sstring& reason, const fs::path& path) const {
        throw fs::filesystem_error(reason, path, ec());
    }

    void throw_fs_exception(const sstring& reason, const fs::path& path1, const fs::path& path2) const {
        throw fs::filesystem_error(reason, path1, path2, ec());
    }

    void throw_fs_exception_if_error(const sstring& reason, const sstring& path) const {
        if (long(result) == -1) {
            throw_fs_exception(reason, fs::path(path));
        }
    }

    void throw_fs_exception_if_error(const sstring& reason, const sstring& path1, const sstring& path2) const {
        if (long(result) == -1) {
            throw_fs_exception(reason, fs::path(path1), fs::path(path2));
        }
    }
protected:
    std::error_code ec() const {
        return std::error_code(error, std::system_category());
    }
};

// Wrapper for a system call result containing the return value,
// an output parameter that was returned from the syscall, and errno.
template <typename Extra>
struct syscall_result_extra : public syscall_result<int> {
    Extra extra;
    syscall_result_extra(int result, int error, Extra e) : syscall_result<int>{result, error}, extra{std::move(e)} {
    }
};

template <typename T>
syscall_result<T>
wrap_syscall(T result) {
    return syscall_result<T>{std::move(result), errno};
}

template <typename Extra>
syscall_result_extra<Extra>
wrap_syscall(int result, const Extra& extra) {
    return syscall_result_extra<Extra>{result, errno, extra};
}

inline int alarm_signal() {
    // We don't want to use SIGALRM, because the boost unit test library
    // also plays with it.
    return SIGRTMIN;
}

// The "reactor_backend" interface provides a method of waiting for various
// basic events on one thread. We have one implementation based on epoll and
// file-descriptors (reactor_backend_epoll) and one implementation based on
// OSv-specific file-descriptor-less mechanisms (reactor_backend_osv).
class reactor_backend {
public:
    virtual ~reactor_backend() {};
    // wait_and_process() waits for some events to become available, and
    // processes one or more of them. If block==false, it doesn't wait,
    // and just processes events that have already happened, if any.
    // After the optional wait, just before processing the events, the
    // pre_process() function is called.
    virtual bool wait_and_process(int timeout = -1, const sigset_t* active_sigmask = nullptr) = 0;
    // Methods that allow polling on file descriptors. This will only work on
    // reactor_backend_epoll. Other reactor_backend will probably abort if
    // they are called (which is fine if no file descriptors are waited on):
    virtual future<> readable(pollable_fd_state& fd) = 0;
    virtual future<> writeable(pollable_fd_state& fd) = 0;
    virtual future<> readable_or_writeable(pollable_fd_state& fd) = 0;
    virtual void forget(pollable_fd_state& fd) = 0;
    // Calls reactor::signal_received(signo) when relevant
    virtual void handle_signal(int signo) = 0;
    virtual void start_tick() = 0;
    virtual void stop_tick() = 0;
    virtual void arm_highres_timer(const ::itimerspec& ts) = 0;
    virtual void reset_preemption_monitor() = 0;
    virtual void request_preemption() = 0;
    virtual void start_handling_signal() = 0;
};

// reactor backend using file-descriptor & epoll, suitable for running on
// Linux. Can wait on multiple file descriptors, and converts other events
// (such as timers, signals, inter-thread notifications) into file descriptors
// using mechanisms like timerfd, signalfd and eventfd respectively.
class reactor_backend_epoll : public reactor_backend {
    reactor* _r;
    std::thread _task_quota_timer_thread;
    timer_t _steady_clock_timer = {};
    bool _timer_enabled = false;
private:
    file_desc _epollfd;
    future<> get_epoll_future(pollable_fd_state& fd,
            promise<> pollable_fd_state::* pr, int event);
    void complete_epoll_event(pollable_fd_state& fd,
            promise<> pollable_fd_state::* pr, int events, int event);
    static void signal_received(int signo, siginfo_t* siginfo, void* ignore);
public:
    explicit reactor_backend_epoll(reactor* r);
    virtual ~reactor_backend_epoll() override;
    virtual bool wait_and_process(int timeout, const sigset_t* active_sigmask) override;
    virtual future<> readable(pollable_fd_state& fd) override;
    virtual future<> writeable(pollable_fd_state& fd) override;
    virtual future<> readable_or_writeable(pollable_fd_state& fd) override;
    virtual void forget(pollable_fd_state& fd) override;
    virtual void handle_signal(int signo) override;
    virtual void start_tick() override;
    virtual void stop_tick() override;
    virtual void arm_highres_timer(const ::itimerspec& ts) override;
    virtual void reset_preemption_monitor() override;
    virtual void request_preemption() override;
    virtual void start_handling_signal() override;
};

#ifdef HAVE_OSV
// reactor_backend using OSv-specific features, without any file descriptors.
// This implementation cannot currently wait on file descriptors, but unlike
// reactor_backend_epoll it doesn't need file descriptors for waiting on a
// timer, for example, so file descriptors are not necessary.
class reactor_backend_osv : public reactor_backend {
private:
    osv::newpoll::poller _poller;
    future<> get_poller_future(reactor_notifier_osv *n);
    promise<> _timer_promise;
public:
    reactor_backend_osv();
    virtual ~reactor_backend_osv() override { }
    virtual bool wait_and_process() override;
    virtual future<> readable(pollable_fd_state& fd) override;
    virtual future<> writeable(pollable_fd_state& fd) override;
    virtual void forget(pollable_fd_state& fd) override;
    void enable_timer(steady_clock_type::time_point when);
};
#endif /* HAVE_OSV */

void setup_aio_context(size_t nr, linux_abi::aio_context_t* io_context) {
    auto r = io_setup(nr, io_context);
    if (r < 0) {
        char buf[1024];
        char *msg = strerror_r(errno, buf, sizeof(buf));
        throw std::runtime_error(fmt::format("Could not setup Async I/O: {}. The most common cause is not enough request capacity in /proc/sys/fs/aio-max-nr. Try increasing that number or reducing the amount of logical CPUs available for your application", msg));
    }
}

class reactor_backend_aio : public reactor_backend {
    static constexpr size_t max_polls = 10000;
    reactor* _r;
    // We use two aio contexts, one for preempting events (the timer tick and
    // signals), the other for non-preempting events (fd poll).
    struct context {
        explicit context(size_t nr) : iocbs(new iocb*[nr]) {
            setup_aio_context(nr, &io_context);
        }
        ~context() {
            io_destroy(io_context);
        }
        linux_abi::aio_context_t io_context{};
        std::unique_ptr<linux_abi::iocb*[]> iocbs;
        iocb** last = iocbs.get();
        void replenish(linux_abi::iocb* iocb, bool& flag) {
            if (!flag) {
                flag = true;
                queue(iocb);
            }
        }
        void queue(linux_abi::iocb* iocb) {
            *last++ = iocb;
        }
        void flush() {
            if (last != iocbs.get()) {
                auto nr = last - iocbs.get();
                last = iocbs.get();
                io_submit(io_context, nr, iocbs.get());
            }
        }
    };
    context _preempting_io{2}; // Used for the timer tick and the high resolution timer
    context _polling_io{max_polls}; // FIXME: unify with disk aio_context
    file_desc _steady_clock_timer = make_timerfd();
    linux_abi::iocb _task_quota_timer_iocb;
    linux_abi::iocb _timerfd_iocb;
    linux_abi::iocb _smp_wakeup_iocb;
    bool _task_quota_timer_in_preempting_io = false;
    bool _timerfd_in_preempting_io = false;
    bool _timerfd_in_polling_io = false;
    bool _smp_wakeup_in_polling_io = false;
    std::stack<std::unique_ptr<linux_abi::iocb>> _iocb_pool;
private:
    linux_abi::iocb* new_iocb() {
        if (_iocb_pool.empty()) {
            return new linux_abi::iocb;
        }
        auto ret = _iocb_pool.top().release();
        _iocb_pool.pop();
        return ret;
    }
    void free_iocb(linux_abi::iocb* iocb) {
        _iocb_pool.push(std::unique_ptr<linux_abi::iocb>(iocb));
    }
    static file_desc make_timerfd() {
        return file_desc::timerfd_create(CLOCK_MONOTONIC, TFD_CLOEXEC|TFD_NONBLOCK);
    }
    void process_task_quota_timer() {
        uint64_t v;
        (void)_r->_task_quota_timer.read(&v, 8);
    }
    void process_timerfd() {
        uint64_t expirations = 0;
        _steady_clock_timer.read(&expirations, 8);
        if (expirations) {
            _r->service_highres_timer();
        }
    }
    void process_smp_wakeup() {
        uint64_t ignore = 0;
        _r->_notify_eventfd.read(&ignore, 8);
    }
    bool service_preempting_io() {
        linux_abi::io_event a[2];
        auto r = io_getevents(_preempting_io.io_context, 0, 2, a, 0);
        assert(r != -1);
        bool did_work = false;
        for (unsigned i = 0; i != unsigned(r); ++i) {
            if (get_iocb(a[i]) == &_task_quota_timer_iocb) {
                _task_quota_timer_in_preempting_io = false;
                process_task_quota_timer();
            } else if (get_iocb(a[i]) == &_timerfd_iocb) {
                _timerfd_in_preempting_io = false;
                process_timerfd();
                did_work = true;
            }
        }
        return did_work;
    }
    bool await_events(int timeout, const sigset_t* active_sigmask) {
        ::timespec ts = {};
        ::timespec* tsp = [&] () -> ::timespec* {
            if (timeout == 0) {
                return &ts;
            } else if (timeout == -1) {
                return nullptr;
            } else {
                ts = posix::to_timespec(timeout * 1ms);
                return &ts;
            }
        }();
        constexpr size_t batch_size = 128;
        io_event batch[batch_size];
        bool did_work = false;
        int r;
        do {
            r = io_pgetevents(_polling_io.io_context, 1, batch_size, batch, tsp, active_sigmask);
            if (r == -1 && errno == EINTR) {
                return true;
            }
            assert(r != -1);
            for (unsigned i = 0; i != unsigned(r); ++i) {
                did_work = true;
                auto& event = batch[i];
                auto iocb = get_iocb(event);
                if (iocb == &_timerfd_iocb) {
                    _timerfd_in_polling_io = false;
                    process_timerfd();
                    continue;
                } else if (iocb == &_smp_wakeup_iocb) {
                    _smp_wakeup_in_polling_io = false;
                    process_smp_wakeup();
                    continue;
                }
                auto* pr = reinterpret_cast<promise<>*>(uintptr_t(event.data));
                pr->set_value();
                free_iocb(iocb);
            }
            // For the next iteration, don't use a timeout, since we may have waited already
            ts = {};
            tsp = &ts;
        } while (r == batch_size);
        return did_work;
    }
    static void signal_received(int signo, siginfo_t* siginfo, void* ignore) {
        engine()._signals.action(signo, siginfo, ignore);
    }
private:
    class io_poll_poller : public reactor::pollfn {
        reactor_backend_aio* _backend;
    public:
        explicit io_poll_poller(reactor_backend_aio* b) : _backend(b) {}
        virtual bool poll() override {
            return _backend->wait_and_process(0, nullptr);
        }
        virtual bool pure_poll() override {
            return _backend->wait_and_process(0, nullptr);
        }
        virtual bool try_enter_interrupt_mode() override {
            return true;
        }
        virtual void exit_interrupt_mode() override {}
    };
public:
    explicit reactor_backend_aio(reactor* r) : _r(r) {
        _task_quota_timer_iocb = make_poll_iocb(_r->_task_quota_timer.get(), POLLIN);
        _timerfd_iocb = make_poll_iocb(_steady_clock_timer.get(), POLLIN);
        _smp_wakeup_iocb = make_poll_iocb(_r->_notify_eventfd.get(), POLLIN);
        // Protect against spurious wakeups - if we get notified that the timer has
        // expired when it really hasn't, we don't want to block in read(tfd, ...).
        auto tfd = _r->_task_quota_timer.get();
        ::fcntl(tfd, F_SETFL, ::fcntl(tfd, F_GETFL) | O_NONBLOCK);
    }
    virtual bool wait_and_process(int timeout, const sigset_t* active_sigmask) override {
        bool did_work = service_preempting_io();
        if (did_work) {
            timeout = 0;
        }
        _polling_io.replenish(&_timerfd_iocb, _timerfd_in_polling_io);
        _polling_io.replenish(&_smp_wakeup_iocb, _smp_wakeup_in_polling_io);
        _polling_io.flush();
        did_work |= await_events(timeout, active_sigmask);
        did_work |= service_preempting_io(); // clear task quota timer
        return did_work;
    }
    future<> poll(pollable_fd_state& fd, promise<> pollable_fd_state::*promise_field, int events) {
        if (!_r->_epoll_poller) {
            _r->_epoll_poller = reactor::poller(std::make_unique<io_poll_poller>(this));
        }
        try {
            if (events & fd.events_known) {
                fd.events_known &= ~events;
                return make_ready_future<>();
            }
            auto iocb = new_iocb(); // FIXME: merge with pollable_fd_state
            *iocb = make_poll_iocb(fd.fd.get(), events);
            fd.events_rw = events == (POLLIN|POLLOUT);
            auto pr = &(fd.*promise_field);
            *pr = promise<>();
            set_user_data(*iocb, pr);
            _polling_io.queue(iocb);
            return pr->get_future();
        } catch (...) {
            return make_exception_future<>(std::current_exception());
        }
    }
    virtual future<> readable(pollable_fd_state& fd) override {
        return poll(fd, &pollable_fd_state::pollin, POLLIN);
    }
    virtual future<> writeable(pollable_fd_state& fd) override {
        return poll(fd, &pollable_fd_state::pollout, POLLOUT);
    }
    virtual future<> readable_or_writeable(pollable_fd_state& fd) override {
        return poll(fd, &pollable_fd_state::pollin, POLLIN|POLLOUT);
    }
    virtual void forget(pollable_fd_state& fd) override {
        // ?
    }
    virtual void handle_signal(int signo) override {
        struct sigaction sa;
        sa.sa_sigaction = signal_received;
        sa.sa_mask = make_empty_sigset_mask();
        sa.sa_flags = SA_SIGINFO | SA_RESTART;
        auto r = ::sigaction(signo, &sa, nullptr);
        throw_system_error_on(r == -1);
        auto mask = make_sigset_mask(signo);
        r = ::pthread_sigmask(SIG_UNBLOCK, &mask, NULL);
        throw_pthread_error(r);
    }
    virtual void start_tick() override {
        // Preempt whenever an event (timer tick or signal) is available on the
        // _preempting_io ring
        g_need_preempt = reinterpret_cast<const preemption_monitor*>(_preempting_io.io_context + 8);
        // reactor::request_preemption() will write to reactor::_preemption_monitor, which is now ignored
    }
    virtual void stop_tick() override {
        g_need_preempt = &_r->_preemption_monitor;
    }
    virtual void arm_highres_timer(const ::itimerspec& its) override {
        _steady_clock_timer.timerfd_settime(TFD_TIMER_ABSTIME, its);
    }
    virtual void reset_preemption_monitor() override {
        service_preempting_io();
        _preempting_io.replenish(&_timerfd_iocb, _timerfd_in_preempting_io);
        _preempting_io.replenish(&_task_quota_timer_iocb, _task_quota_timer_in_preempting_io);
        _preempting_io.flush();
    }
    virtual void request_preemption() override {
        ::itimerspec expired = {};
        expired.it_value.tv_nsec = 1;
        arm_highres_timer(expired); // will trigger immediately, triggering the preemption monitor

        // This might have been called from poll_once. If that is the case, we cannot assume that timerfd is being
        // monitored.
        _preempting_io.replenish(&_timerfd_iocb, _timerfd_in_preempting_io);
        _preempting_io.flush();

        // The kernel is not obliged to deliver the completion immediately, so wait for it
        while (!need_preempt()) {
            std::atomic_signal_fence(std::memory_order_seq_cst);
        }
    }
    virtual void start_handling_signal() override {
        // The aio backend only uses SIGHUP/SIGTERM/SIGINT. We don't need to handle them right away and our
        // implementation of request_preemption is not signal safe, so do nothing.
    }
};

reactor_backend_epoll::reactor_backend_epoll(reactor* r)
        : _r(r), _epollfd(file_desc::epoll_create(EPOLL_CLOEXEC)) {
    ::epoll_event event;
    event.events = EPOLLIN;
    event.data.ptr = nullptr;
    auto ret = ::epoll_ctl(_epollfd.get(), EPOLL_CTL_ADD, _r->_notify_eventfd.get(), &event);
    throw_system_error_on(ret == -1);

    struct sigevent sev;
    sev.sigev_notify = SIGEV_THREAD_ID;
    sev._sigev_un._tid = syscall(SYS_gettid);
    sev.sigev_signo = alarm_signal();
    ret = timer_create(CLOCK_MONOTONIC, &sev, &_steady_clock_timer);
    assert(ret >= 0);
}

reactor_backend_epoll::~reactor_backend_epoll() {
    timer_delete(_steady_clock_timer);
}

void reactor_backend_epoll::start_tick() {
    _task_quota_timer_thread = std::thread(&reactor::task_quota_timer_thread_fn, _r);

    ::sched_param sp;
    sp.sched_priority = 1;
    auto sched_ok = pthread_setschedparam(_task_quota_timer_thread.native_handle(), SCHED_FIFO, &sp);
    if (sched_ok != 0 && _r->_id == 0) {
        seastar_logger.warn("Unable to set SCHED_FIFO scheduling policy for timer thread; latency impact possible. Try adding CAP_SYS_NICE");
    }
}

void reactor_backend_epoll::stop_tick() {
    _r->_dying.store(true, std::memory_order_relaxed);
    _r->_task_quota_timer.timerfd_settime(0, seastar::posix::to_relative_itimerspec(1ns, 1ms)); // Make the timer fire soon
    _task_quota_timer_thread.join();
}

void reactor_backend_epoll::arm_highres_timer(const ::itimerspec& its) {
    auto ret = timer_settime(_steady_clock_timer, TIMER_ABSTIME, &its, NULL);
    throw_system_error_on(ret == -1);
    if (!_timer_enabled) {
        _timer_enabled = true;
        _r->_signals.handle_signal(alarm_signal(), [r = _r] {
            r->service_highres_timer();
        });
    }
}

reactor::signals::signals() : _pending_signals(0) {
}

reactor::signals::~signals() {
    sigset_t mask;
    sigfillset(&mask);
    ::pthread_sigmask(SIG_BLOCK, &mask, NULL);
}

reactor::signals::signal_handler::signal_handler(int signo, std::function<void ()>&& handler)
        : _handler(std::move(handler)) {
    engine()._backend->handle_signal(signo);
}

void reactor_backend_epoll::handle_signal(int signo) {
    struct sigaction sa;
    sa.sa_sigaction = signal_received;
    sa.sa_mask = make_empty_sigset_mask();
    sa.sa_flags = SA_SIGINFO | SA_RESTART;
    auto r = ::sigaction(signo, &sa, nullptr);
    throw_system_error_on(r == -1);
    auto mask = make_sigset_mask(signo);
    r = ::pthread_sigmask(SIG_UNBLOCK, &mask, NULL);
    throw_pthread_error(r);
}

void
reactor::signals::handle_signal(int signo, std::function<void ()>&& handler) {
    _signal_handlers.emplace(std::piecewise_construct,
        std::make_tuple(signo), std::make_tuple(signo, std::move(handler)));
}

void
reactor::signals::handle_signal_once(int signo, std::function<void ()>&& handler) {
    return handle_signal(signo, [fired = false, handler = std::move(handler)] () mutable {
        if (!fired) {
            fired = true;
            handler();
        }
    });
}

bool reactor::signals::poll_signal() {
    auto signals = _pending_signals.load(std::memory_order_relaxed);
    if (signals) {
        _pending_signals.fetch_and(~signals, std::memory_order_relaxed);
        for (size_t i = 0; i < sizeof(signals)*8; i++) {
            if (signals & (1ull << i)) {
               _signal_handlers.at(i)._handler();
            }
        }
    }
    return signals;
}

bool reactor::signals::pure_poll_signal() const {
    return _pending_signals.load(std::memory_order_relaxed);
}

void reactor::signals::action(int signo, siginfo_t* siginfo, void* ignore) {
    engine().start_handling_signal();
    engine()._signals._pending_signals.fetch_or(1ull << signo, std::memory_order_relaxed);
}

void reactor::signals::failed_to_handle(int signo) {
    char tname[64];
    pthread_getname_np(pthread_self(), tname, sizeof(tname));
    auto tid = syscall(SYS_gettid);
    seastar_logger.error("Failed to handle signal {} on thread {} ({}): engine not ready", signo, tid, tname);
}

void reactor::handle_signal(int signo, std::function<void ()>&& handler) {
    _signals.handle_signal(signo, std::move(handler));
}

void reactor_backend_epoll::signal_received(int signo, siginfo_t* siginfo, void* ignore) {
    if (engine_is_ready()) {
        engine()._signals.action(signo, siginfo, ignore);
    } else {
        reactor::signals::failed_to_handle(signo);
    }
}

// Accumulates an in-memory backtrace and flush to stderr eventually.
// Async-signal safe.
class backtrace_buffer {
    static constexpr unsigned _max_size = 8 << 10;
    unsigned _pos = 0;
    char _buf[_max_size];
public:
    void flush() noexcept {
        print_safe(_buf, _pos);
        _pos = 0;
    }

    void append(const char* str, size_t len) noexcept {
        if (_pos + len >= _max_size) {
            flush();
        }
        memcpy(_buf + _pos, str, len);
        _pos += len;
    }

    void append(const char* str) noexcept { append(str, strlen(str)); }

    template <typename Integral>
    void append_decimal(Integral n) noexcept {
        char buf[sizeof(n) * 3];
        auto len = convert_decimal_safe(buf, sizeof(buf), n);
        append(buf, len);
    }

    template <typename Integral>
    void append_hex(Integral ptr) noexcept {
        char buf[sizeof(ptr) * 2];
        convert_zero_padded_hex_safe(buf, sizeof(buf), ptr);
        append(buf, sizeof(buf));
    }

    void append_backtrace() noexcept {
        backtrace([this] (frame f) {
            append("  ");
            if (!f.so->name.empty()) {
                append(f.so->name.c_str(), f.so->name.size());
                append("+");
            }

            append("0x");
            append_hex(f.addr);
            append("\n");
        });
    }
};

static void print_with_backtrace(backtrace_buffer& buf) noexcept {
    if (local_engine) {
        buf.append(" on shard ");
        buf.append_decimal(local_engine->cpu_id());
    }

    buf.append(".\nBacktrace:\n");
    buf.append_backtrace();
    buf.flush();
}

static void print_with_backtrace(const char* cause) noexcept {
    backtrace_buffer buf;
    buf.append(cause);
    print_with_backtrace(buf);
}

// Installs signal handler stack for current thread.
// The stack remains installed as long as the returned object is kept alive.
// When it goes out of scope the previous handler is restored.
static decltype(auto) install_signal_handler_stack() {
    size_t size = SIGSTKSZ;
    auto mem = std::make_unique<char[]>(size);
    stack_t stack;
    stack_t prev_stack;
    stack.ss_sp = mem.get();
    stack.ss_flags = 0;
    stack.ss_size = size;
    auto r = sigaltstack(&stack, &prev_stack);
    throw_system_error_on(r == -1);
    return defer([mem = std::move(mem), prev_stack] () mutable {
        try {
            auto r = sigaltstack(&prev_stack, NULL);
            throw_system_error_on(r == -1);
        } catch (...) {
            mem.release(); // We failed to restore previous stack, must leak it.
            seastar_logger.error("Failed to restore signal stack: {}", std::current_exception());
        }
    });
}

reactor::task_queue::task_queue(unsigned id, sstring name, float shares)
        : _shares(std::max(shares, 1.0f))
        , _reciprocal_shares_times_2_power_32((uint64_t(1) << 32) / _shares)
        , _id(id)
        , _name(name) {
    register_stats();
}

void
reactor::task_queue::register_stats() {
    seastar::metrics::metric_groups new_metrics;
    namespace sm = seastar::metrics;
    static auto group = sm::label("group");
    auto group_label = group(_name);
    new_metrics.add_group("scheduler", {
        sm::make_counter("runtime_ms", [this] {
            return std::chrono::duration_cast<std::chrono::milliseconds>(_runtime).count();
        }, sm::description("Accumulated runtime of this task queue; an increment rate of 1000ms per second indicates full utilization"),
            {group_label}),
        sm::make_counter("tasks_processed", _tasks_processed,
                sm::description("Count of tasks executing on this queue; indicates together with runtime_ms indicates length of tasks"),
                {group_label}),
        sm::make_gauge("queue_length", [this] { return _q.size(); },
                sm::description("Size of backlog on this queue, in tasks; indicates whether the queue is busy and/or contended"),
                {group_label}),
        sm::make_gauge("shares", [this] { return _shares; },
                sm::description("Shares allocated to this queue"),
                {group_label}),
        sm::make_derive("time_spent_on_task_quota_violations_ms", [this] {
                return _time_spent_on_task_quota_violations / 1ms;
        }, sm::description("Total amount in milliseconds we were in violation of the task quota"),
           {group_label}),
    });
    _metrics = std::exchange(new_metrics, {});
}

void
reactor::task_queue::rename(sstring new_name) {
    if (_name != new_name) {
        _name = new_name;
        register_stats();
    }
}

#ifdef __clang__
__attribute__((no_sanitize("undefined"))) // multiplication below may overflow; we check for that
#elif defined(__GNUC__)
[[gnu::no_sanitize_undefined]]
#endif
inline
int64_t
reactor::task_queue::to_vruntime(sched_clock::duration runtime) const {
    auto scaled = (runtime.count() * _reciprocal_shares_times_2_power_32) >> 32;
    // Prevent overflow from returning ridiculous values
    return std::max<int64_t>(scaled, 0);
}

void
reactor::task_queue::set_shares(float shares) {
    _shares = std::max(shares, 1.0f);
    _reciprocal_shares_times_2_power_32 = (uint64_t(1) << 32) / _shares;
}

void
reactor::account_runtime(task_queue& tq, sched_clock::duration runtime) {
    if (runtime > (2 * _task_quota)) {
        tq._time_spent_on_task_quota_violations += runtime - _task_quota;
    }
    tq._vruntime += tq.to_vruntime(runtime);
    tq._runtime += runtime;
}

void
reactor::account_idle(sched_clock::duration runtime) {
    // anything to do here?
}

struct reactor::task_queue::indirect_compare {
    bool operator()(const task_queue* tq1, const task_queue* tq2) const {
        return tq1->_vruntime < tq2->_vruntime;
    }
};

static bool detect_aio_poll() {
    auto fd = file_desc::eventfd(0, 0);
    aio_context_t ioc{};
    setup_aio_context(1, &ioc);
    auto cleanup = defer([&] { io_destroy(ioc); });
    linux_abi::iocb iocb = internal::make_poll_iocb(fd.get(), POLLIN|POLLOUT);
    linux_abi::iocb* a[1] = { &iocb };
    auto r = io_submit(ioc, 1, a);
    if (r != 1) {
        return false;
    }
    uint64_t one = 1;
    fd.write(&one, 8);
    io_event ev[1];
    // We set force_syscall = true (the last parameter) to ensure
    // the system call exists and is usable. If IOCB_CMD_POLL exists then
    // io_pgetevents() will also exist, but some versions of docker
    // have a syscall whitelist that does not include io_pgetevents(),
    // which causes it to fail with -EPERM. See
    // https://github.com/moby/moby/issues/38894.
    r = io_pgetevents(ioc, 1, 1, ev, nullptr, nullptr, true);
    return r == 1;
}

class reactor_backend_selector {
    std::string _name;
private:
    explicit reactor_backend_selector(std::string name) : _name(std::move(name)) {}
public:
    std::unique_ptr<reactor_backend> create(reactor* r) {
        if (_name == "linux-aio") {
            return std::make_unique<reactor_backend_aio>(r);
        } else if (_name == "epoll") {
            return std::make_unique<reactor_backend_epoll>(r);
        }
        throw std::logic_error("bad reactor backend");
    }
    static reactor_backend_selector default_backend() {
        return available()[0];
    }
    static std::vector<reactor_backend_selector> available() {
        std::vector<reactor_backend_selector> ret;
        if (detect_aio_poll()) {
            ret.push_back(reactor_backend_selector("linux-aio"));
        }
        ret.push_back(reactor_backend_selector("epoll"));
        return ret;
    }
    friend std::ostream& operator<<(std::ostream& os, const reactor_backend_selector& rbs) {
        return os << rbs._name;
    }
    friend void validate(boost::any& v, const std::vector<std::string> values, reactor_backend_selector* rbs, int) {
        namespace bpo = boost::program_options;
        bpo::validators::check_first_occurrence(v);
        auto s = bpo::validators::get_single_string(values);
        for (auto&& x : available()) {
            if (s == x._name) {
                v = std::move(x);
                return;
            }
        }
        throw bpo::validation_error(bpo::validation_error::invalid_option_value);
    }
};

reactor::reactor(unsigned id, reactor_backend_selector rbs, reactor_config cfg)
    : _cfg(cfg)
    , _notify_eventfd(file_desc::eventfd(0, EFD_CLOEXEC))
    , _task_quota_timer(file_desc::timerfd_create(CLOCK_MONOTONIC, TFD_CLOEXEC))
    , _backend(rbs.create(this))
    , _id(id)
#ifdef HAVE_OSV
    , _timer_thread(
        [&] { timer_thread_func(); }, sched::thread::attr().stack(4096).name("timer_thread").pin(sched::cpu::current()))
    , _engine_thread(sched::thread::current())
#endif
    , _cpu_started(0)
    , _cpu_stall_detector(std::make_unique<cpu_stall_detector>(this))
    , _io_context(0)
    , _reuseport(posix_reuseport_detect())
    , _thread_pool(std::make_unique<thread_pool>(this, seastar::format("syscall-{}", id))) {
    _task_queues.push_back(std::make_unique<task_queue>(0, "main", 1000));
    _task_queues.push_back(std::make_unique<task_queue>(1, "atexit", 1000));
    _at_destroy_tasks = _task_queues.back().get();
    g_need_preempt = &_preemption_monitor;
    seastar::thread_impl::init();
    _backend->start_tick();
    for (unsigned i = 0; i != max_aio; ++i) {
        _free_iocbs.push(&_iocb_pool[i]);
    }

    setup_aio_context(max_aio, &_io_context);
#ifdef HAVE_OSV
    _timer_thread.start();
#else
    sigset_t mask;
    sigemptyset(&mask);
    sigaddset(&mask, alarm_signal());
    auto r = ::pthread_sigmask(SIG_BLOCK, &mask, NULL);
    assert(r == 0);
    sigemptyset(&mask);
    sigaddset(&mask, cpu_stall_detector::signal_number());
    r = ::pthread_sigmask(SIG_UNBLOCK, &mask, NULL);
    assert(r == 0);
#endif
    memory::set_reclaim_hook([this] (std::function<void ()> reclaim_fn) {
        add_high_priority_task(make_task(default_scheduling_group(), [fn = std::move(reclaim_fn)] {
            fn();
        }));
    });
}

reactor::~reactor() {
    sigset_t mask;
    sigemptyset(&mask);
    sigaddset(&mask, cpu_stall_detector::signal_number());
    auto r = ::pthread_sigmask(SIG_BLOCK, &mask, NULL);
    assert(r == 0);

    _backend->stop_tick();
    auto eraser = [](auto& list) {
        while (!list.empty()) {
            auto& timer = *list.begin();
            timer.cancel();
        }
    };
    eraser(_expired_timers);
    eraser(_expired_lowres_timers);
    eraser(_expired_manual_timers);
    io_destroy(_io_context);
}

bool reactor::wait_and_process(int timeout, const sigset_t* active_sigmask) {
    return _backend->wait_and_process(timeout, active_sigmask);
}

future<> reactor::readable(pollable_fd_state& fd) {
    return _backend->readable(fd);
}

future<> reactor::writeable(pollable_fd_state& fd) {
    return _backend->writeable(fd);
}

future<> reactor::readable_or_writeable(pollable_fd_state& fd) {
    return _backend->readable_or_writeable(fd);
}

void reactor::forget(pollable_fd_state& fd) {
    _backend->forget(fd);
}

void reactor::abort_reader(pollable_fd_state& fd) {
    // TCP will respond to shutdown(SHUT_RD) by returning ECONNABORT on the next read,
    // but UDP responds by returning AGAIN. The no_more_recv flag tells us to convert
    // EAGAIN to ECONNABORT in that case.
    fd.no_more_recv = true;
    return fd.fd.shutdown(SHUT_RD);
}

void reactor::abort_writer(pollable_fd_state& fd) {
    // TCP will respond to shutdown(SHUT_WR) by returning ECONNABORT on the next write,
    // but UDP responds by returning AGAIN. The no_more_recv flag tells us to convert
    // EAGAIN to ECONNABORT in that case.
    fd.no_more_send = true;
    return fd.fd.shutdown(SHUT_WR);
}

void reactor::set_strict_dma(bool value) {
    _strict_o_direct = value;
}

void reactor::set_bypass_fsync(bool value) {
    _bypass_fsync = value;
}

void
reactor::reset_preemption_monitor() {
    return _backend->reset_preemption_monitor();
}

void reactor_backend_epoll::reset_preemption_monitor() {
    _r->_preemption_monitor.head.store(0, std::memory_order_relaxed);
}

void
reactor::request_preemption() {
    return _backend->request_preemption();
}

void reactor::start_handling_signal() {
    return _backend->start_handling_signal();
}

void
reactor_backend_epoll::request_preemption() {
    _r->_preemption_monitor.head.store(1, std::memory_order_relaxed);
}

void reactor_backend_epoll::start_handling_signal() {
    // The epoll backend uses signals for the high resolution timer. That is used for thread_scheduling_group, so we
    // request preemption so when we receive a signal.
    request_preemption();
}

cpu_stall_detector::cpu_stall_detector(reactor* r, cpu_stall_detector_config cfg)
        : _r(r)
        , _shard_id(_r->cpu_id()) {
    // glib's backtrace() calls dlopen("libgcc_s.so.1") once to resolve unwind related symbols.
    // If first stall detector invocation happens during another dlopen() call the calling thread
    // will deadlock. The dummy call here makes sure that backtrace's initialization happens in
    // a safe place.
    backtrace([] (frame) {});
    update_config(cfg);
    struct sigevent sev = {};
    sev.sigev_notify = SIGEV_THREAD_ID;
    sev.sigev_signo = signal_number();
    sev._sigev_un._tid = syscall(SYS_gettid);
    int err = timer_create(CLOCK_THREAD_CPUTIME_ID, &sev, &_timer);
    if (err) {
        throw std::system_error(std::error_code(err, std::system_category()));
    }
    // note: if something is added here that can, it should take care to destroy _timer.
}

cpu_stall_detector::~cpu_stall_detector() {
    timer_delete(_timer);
}

cpu_stall_detector_config
cpu_stall_detector::get_config() const {
    return _config;
}

void cpu_stall_detector::update_config(cpu_stall_detector_config cfg) {
    _config = cfg;
    _threshold = std::chrono::duration_cast<std::chrono::steady_clock::duration>(cfg.threshold);
    _slack = std::chrono::duration_cast<std::chrono::steady_clock::duration>(cfg.threshold * cfg.slack);
    _stall_detector_reports_per_minute = cfg.stall_detector_reports_per_minute;
    _max_reports_per_minute = cfg.stall_detector_reports_per_minute;
    _rearm_timer_at = std::chrono::steady_clock::now();
}

void cpu_stall_detector::maybe_report() {
    if (_reported++ < _max_reports_per_minute) {
        generate_trace();
    }
}
// We use a tick at every timer firing so we can report suppressed backtraces.
// Best case it's a correctly predicted branch. If a backtrace had happened in
// the near past it's an increment and two branches.
//
// We can do it a cheaper if we don't report suppressed backtraces.
void cpu_stall_detector::on_signal() {
    auto tasks_processed = engine().tasks_processed();
    auto last_seen = _last_tasks_processed_seen.load(std::memory_order_relaxed);
    if (!last_seen) {
        return; // stall detector in not active
    } else if (last_seen == tasks_processed) { // no task was processed - report
        maybe_report();
        _report_at <<= 1;
    } else {
        _last_tasks_processed_seen.store(tasks_processed, std::memory_order_relaxed);
    }
    arm_timer();
}

void cpu_stall_detector::report_suppressions(std::chrono::steady_clock::time_point now) {
    if (now > _minute_mark + 60s) {
        if (_reported > _max_reports_per_minute) {
            auto suppressed = _reported - _max_reports_per_minute;
            backtrace_buffer buf;
            // Reuse backtrace buffer infrastructure so we don't have to allocate here
            buf.append("Rate-limit: suppressed ");
            buf.append_decimal(suppressed);
            suppressed == 1 ? buf.append(" backtrace") : buf.append(" backtraces");
            buf.append(" on shard ");
            buf.append_decimal(_shard_id);
            buf.append("\n");
            buf.flush();
        }
        _reported = 0;
        _minute_mark = now;
    }
}

void cpu_stall_detector::arm_timer() {
    auto its = posix::to_relative_itimerspec(_threshold * _report_at + _slack, 0s);
    timer_settime(_timer, 0, &its, nullptr);
}

void cpu_stall_detector::start_task_run(std::chrono::steady_clock::time_point now) {
    if (now > _rearm_timer_at) {
        report_suppressions(now);
        _report_at = 1;
        _run_started_at = now;
        _rearm_timer_at = now + _threshold * _report_at;
        arm_timer();
    }
    _last_tasks_processed_seen.store(engine().tasks_processed(), std::memory_order_relaxed);
    std::atomic_signal_fence(std::memory_order_release); // Don't delay this write, so the signal handler can see it
}

void cpu_stall_detector::end_task_run(std::chrono::steady_clock::time_point now) {
    std::atomic_signal_fence(std::memory_order_acquire); // Don't hoist this write, so the signal handler can see it
    _last_tasks_processed_seen.store(0, std::memory_order_relaxed);
}

void cpu_stall_detector::start_sleep() {
    auto its = posix::to_relative_itimerspec(0s,  0s);
    timer_settime(_timer, 0, &its, nullptr);
    _rearm_timer_at = std::chrono::steady_clock::now();
}

void cpu_stall_detector::end_sleep() {
}

void
reactor::task_quota_timer_thread_fn() {
    auto thread_name = seastar::format("timer-{}", _id);
    pthread_setname_np(pthread_self(), thread_name.c_str());

    sigset_t mask;
    sigfillset(&mask);
    for (auto sig : { SIGSEGV }) {
        sigdelset(&mask, sig);
    }
    auto r = ::pthread_sigmask(SIG_BLOCK, &mask, NULL);
    if (r) {
        seastar_logger.info("Thread {}: failed to block signals. Aborting.", thread_name.c_str());
        abort();
    }

    // We need to wait until task quota is set before we can calculate how many ticks are to
    // a minute. Technically task_quota is used from many threads, but since it is read-only here
    // and only used during initialization we will avoid complicating the code.
    {
        uint64_t events;
        _task_quota_timer.read(&events, 8);
        request_preemption();
    }

    while (!_dying.load(std::memory_order_relaxed)) {
        uint64_t events;
        _task_quota_timer.read(&events, 8);
        request_preemption();

        // We're in a different thread, but guaranteed to be on the same core, so even
        // a signal fence is overdoing it
        std::atomic_signal_fence(std::memory_order_seq_cst);
    }
}
void
reactor::update_blocked_reactor_notify_ms(std::chrono::milliseconds ms) {
    auto cfg = _cpu_stall_detector->get_config();
    if (ms != cfg.threshold) {
        cfg.threshold = ms;
        _cpu_stall_detector->update_config(cfg);
        seastar_logger.info("updated: blocked-reactor-notify-ms={}", ms.count());
    }
}

std::chrono::milliseconds
reactor::get_blocked_reactor_notify_ms() const {
    auto d = _cpu_stall_detector->get_config().threshold;
    return std::chrono::duration_cast<std::chrono::milliseconds>(d);
}

void
reactor::set_stall_detector_report_function(std::function<void ()> report) {
    auto cfg = _cpu_stall_detector->get_config();
    cfg.report = std::move(report);
    _cpu_stall_detector->update_config(std::move(cfg));
}

std::function<void ()>
reactor::get_stall_detector_report_function() const {
    return _cpu_stall_detector->get_config().report;
}

void
reactor::block_notifier(int) {
    engine()._cpu_stall_detector->on_signal();
}

void
cpu_stall_detector::generate_trace() {
    auto delta = std::chrono::steady_clock::now() - _run_started_at;

    if (_config.report) {
        _config.report();
        return;
    }

    backtrace_buffer buf;
    buf.append("Reactor stalled for ");
    buf.append_decimal(uint64_t(delta / 1ms));
    buf.append(" ms");
    print_with_backtrace(buf);
}

template <typename T, typename E, typename EnableFunc>
void reactor::complete_timers(T& timers, E& expired_timers, EnableFunc&& enable_fn) {
    expired_timers = timers.expire(timers.now());
    for (auto& t : expired_timers) {
        t._expired = true;
    }
    while (!expired_timers.empty()) {
        auto t = &*expired_timers.begin();
        expired_timers.pop_front();
        t->_queued = false;
        if (t->_armed) {
            t->_armed = false;
            if (t->_period) {
                t->readd_periodic();
            }
            try {
                t->_callback();
            } catch (...) {
                seastar_logger.error("Timer callback failed: {}", std::current_exception());
            }
        }
    }
    enable_fn();
}

#ifdef HAVE_OSV
void reactor::timer_thread_func() {
    sched::timer tmr(*sched::thread::current());
    WITH_LOCK(_timer_mutex) {
        while (!_stopped) {
            if (_timer_due != 0) {
                set_timer(tmr, _timer_due);
                _timer_cond.wait(_timer_mutex, &tmr);
                if (tmr.expired()) {
                    _timer_due = 0;
                    _engine_thread->unsafe_stop();
                    _pending_tasks.push_front(make_task(default_scheduling_group(), [this] {
                        complete_timers(_timers, _expired_timers, [this] {
                            if (!_timers.empty()) {
                                enable_timer(_timers.get_next_timeout());
                            }
                        });
                    }));
                    _engine_thread->wake();
                } else {
                    tmr.cancel();
                }
            } else {
                _timer_cond.wait(_timer_mutex);
            }
        }
    }
}

void reactor::set_timer(sched::timer &tmr, s64 t) {
    using namespace osv::clock;
    tmr.set(wall::time_point(std::chrono::nanoseconds(t)));
}
#endif

class network_stack_registry {
public:
    using options = boost::program_options::variables_map;
private:
    static std::unordered_map<sstring,
            std::function<future<std::unique_ptr<network_stack>> (options opts)>>& _map() {
        static std::unordered_map<sstring,
                std::function<future<std::unique_ptr<network_stack>> (options opts)>> map;
        return map;
    }
    static sstring& _default() {
        static sstring def;
        return def;
    }
public:
    static boost::program_options::options_description& options_description() {
        static boost::program_options::options_description opts;
        return opts;
    }
    static void register_stack(sstring name, boost::program_options::options_description opts,
        std::function<future<std::unique_ptr<network_stack>>(options opts)> create,
        bool make_default);
    static sstring default_stack();
    static std::vector<sstring> list();
    static future<std::unique_ptr<network_stack>> create(options opts);
    static future<std::unique_ptr<network_stack>> create(sstring name, options opts);
};

void reactor::configure(boost::program_options::variables_map vm) {
    auto network_stack_ready = vm.count("network-stack")
        ? network_stack_registry::create(sstring(vm["network-stack"].as<std::string>()), vm)
        : network_stack_registry::create(vm);
    network_stack_ready.then([this] (std::unique_ptr<network_stack> stack) {
        _network_stack_ready_promise.set_value(std::move(stack));
    });

    _handle_sigint = !vm.count("no-handle-interrupt");
    auto task_quota = vm["task-quota-ms"].as<double>() * 1ms;
    _task_quota = std::chrono::duration_cast<sched_clock::duration>(task_quota);

    auto blocked_time = vm["blocked-reactor-notify-ms"].as<unsigned>() * 1ms;
    cpu_stall_detector_config csdc;
    csdc.threshold = blocked_time;
    csdc.stall_detector_reports_per_minute = vm["blocked-reactor-reports-per-minute"].as<unsigned>();
    _cpu_stall_detector->update_config(csdc);

    _max_task_backlog = vm["max-task-backlog"].as<unsigned>();
    _max_poll_time = vm["idle-poll-time-us"].as<unsigned>() * 1us;
    if (vm.count("poll-mode")) {
        _max_poll_time = std::chrono::nanoseconds::max();
    }
    if (vm.count("overprovisioned")
           && vm["idle-poll-time-us"].defaulted()
           && !vm.count("poll-mode")) {
        _max_poll_time = 0us;
    }
    set_strict_dma(!vm.count("relaxed-dma"));
    if (!vm["poll-aio"].as<bool>()
            || (vm["poll-aio"].defaulted() && vm.count("overprovisioned"))) {
        _aio_eventfd = pollable_fd(file_desc::eventfd(0, 0));
    }
    set_bypass_fsync(vm["unsafe-bypass-fsync"].as<bool>());
    _force_io_getevents_syscall = vm["force-aio-syscalls"].as<bool>();
    aio_nowait_supported = vm["linux-aio-nowait"].as<bool>();
}

future<> reactor_backend_epoll::get_epoll_future(pollable_fd_state& pfd,
        promise<> pollable_fd_state::*pr, int event) {
    if (pfd.events_known & event) {
        pfd.events_known &= ~event;
        return make_ready_future();
    }
    pfd.events_rw = event == (EPOLLIN | EPOLLOUT);
    pfd.events_requested |= event;
    if ((pfd.events_epoll & event) != event) {
        auto ctl = pfd.events_epoll ? EPOLL_CTL_MOD : EPOLL_CTL_ADD;
        pfd.events_epoll |= event;
        ::epoll_event eevt;
        eevt.events = pfd.events_epoll;
        eevt.data.ptr = &pfd;
        int r = ::epoll_ctl(_epollfd.get(), ctl, pfd.fd.get(), &eevt);
        assert(r == 0);
        engine().start_epoll();
    }
    pfd.*pr = promise<>();
    return (pfd.*pr).get_future();
}

future<> reactor_backend_epoll::readable(pollable_fd_state& fd) {
    return get_epoll_future(fd, &pollable_fd_state::pollin, EPOLLIN);
}

future<> reactor_backend_epoll::writeable(pollable_fd_state& fd) {
    return get_epoll_future(fd, &pollable_fd_state::pollout, EPOLLOUT);
}

future<> reactor_backend_epoll::readable_or_writeable(pollable_fd_state& fd) {
    return get_epoll_future(fd, &pollable_fd_state::pollin, EPOLLIN | EPOLLOUT);
}

void reactor_backend_epoll::forget(pollable_fd_state& fd) {
    if (fd.events_epoll) {
        ::epoll_ctl(_epollfd.get(), EPOLL_CTL_DEL, fd.fd.get(), nullptr);
    }
}

pollable_fd
reactor::posix_listen(socket_address sa, listen_options opts) {
    static auto somaxconn = [] {
        compat::optional<int> result;
        std::ifstream ifs("/proc/sys/net/core/somaxconn");
        if (ifs) {
            result = 0;
            ifs >> *result;
        }
        return result;
    }();
    if (somaxconn && *somaxconn < opts.listen_backlog) {
        fmt::print(
            "Warning: /proc/sys/net/core/somaxconn is set to {:d} "
            "which is lower than the backlog parameter {:d} used for listen(), "
            "please change it with `sysctl -w net.core.somaxconn={:d}`\n",
            *somaxconn, opts.listen_backlog, opts.listen_backlog);
    }

    file_desc fd = file_desc::socket(sa.u.sa.sa_family, SOCK_STREAM | SOCK_NONBLOCK | SOCK_CLOEXEC, int(opts.proto));
    if (opts.reuse_address) {
        fd.setsockopt(SOL_SOCKET, SO_REUSEADDR, 1);
    }
    if (_reuseport)
        fd.setsockopt(SOL_SOCKET, SO_REUSEPORT, 1);

    try {
        fd.bind(sa.u.sa, sizeof(sa.u.sas));
        fd.listen(opts.listen_backlog);
    } catch (const std::system_error& s) {
        throw std::system_error(s.code(), fmt::format("posix_listen failed for address {}", sa));
    }

    return pollable_fd(std::move(fd));
}

bool
reactor::posix_reuseport_detect() {
    // "true" here is needed to support listening on different ports on differet cores, but
    // according to seastar it will cause imbalance if listening on the same port on different cores
    return true;
    try {
        file_desc fd = file_desc::socket(AF_INET, SOCK_STREAM | SOCK_NONBLOCK | SOCK_CLOEXEC, 0);
        fd.setsockopt(SOL_SOCKET, SO_REUSEPORT, 1);
        return true;
    } catch(std::system_error& e) {
        return false;
    }
}

void pollable_fd::maybe_no_more_recv() {
    if (_s->no_more_recv) {
        throw std::system_error(std::error_code(ECONNABORTED, std::system_category()));
    }
}

void pollable_fd::maybe_no_more_send() {
    if (_s->no_more_send) {
        throw std::system_error(std::error_code(ECONNABORTED, std::system_category()));
    }
}

lw_shared_ptr<pollable_fd>
reactor::make_pollable_fd(socket_address sa, transport proto) {
    file_desc fd = file_desc::socket(sa.u.sa.sa_family, SOCK_STREAM | SOCK_NONBLOCK | SOCK_CLOEXEC, int(proto));
    return make_lw_shared<pollable_fd>(pollable_fd(std::move(fd)));
}

future<>
reactor::posix_connect(lw_shared_ptr<pollable_fd> pfd, socket_address sa, socket_address local) {
#ifdef IP_BIND_ADDRESS_NO_PORT
    try {
        // do not reserve an ephemeral port when using bind() with port number 0.
        // connect() will handle it later. The reason for that is that bind() may fail
        // to allocate a port while connect will success, this is because bind() does not
        // know dst address and has to find globally unique local port.
        pfd->get_file_desc().setsockopt(SOL_IP, IP_BIND_ADDRESS_NO_PORT, 1);
    } catch (std::system_error& err) {
        if (err.code() !=  std::error_code(ENOPROTOOPT, std::system_category())) {
            throw;
        }
    }
#endif
    if (!local.is_wildcard()) {
        // call bind() only if local address is not wildcard
        pfd->get_file_desc().bind(local.u.sa, sizeof(sa.u.sas));
    }
    pfd->get_file_desc().connect(sa.u.sa, sizeof(sa.u.sas));
    return pfd->writeable().then([pfd]() mutable {
        auto err = pfd->get_file_desc().getsockopt<int>(SOL_SOCKET, SO_ERROR);
        if (err != 0) {
            throw std::system_error(err, std::system_category());
        }
        return make_ready_future<>();
    });
}

server_socket
reactor::listen(socket_address sa, listen_options opt) {
    return server_socket(_network_stack->listen(sa, opt));
}

future<connected_socket>
reactor::connect(socket_address sa) {
    return _network_stack->connect(sa);
}

future<connected_socket>
reactor::connect(socket_address sa, socket_address local, transport proto) {
    return _network_stack->connect(sa, local, proto);
}

void reactor_backend_epoll::complete_epoll_event(pollable_fd_state& pfd, promise<> pollable_fd_state::*pr,
        int events, int event) {
    if (pfd.events_requested & events & event) {
        pfd.events_requested &= ~event;
        pfd.events_known &= ~event;
        (pfd.*pr).set_value();
        pfd.*pr = promise<>();
    }
}

class io_desc {
    promise<io_event> _pr;
    io_queue* _ioq_ptr;
    fair_queue_request_descriptor _fq_desc;
public:
    io_desc(io_queue* ioq, unsigned weight, unsigned size)
        : _ioq_ptr(ioq)
        , _fq_desc(fair_queue_request_descriptor{weight, size})
    {}

    fair_queue_request_descriptor& fq_descriptor() {
        return _fq_desc;
    }

    void notify_requests_finished() {
        _ioq_ptr->notify_requests_finished(_fq_desc);
    }

    void set_exception(std::exception_ptr eptr) {
        _pr.set_exception(std::move(eptr));
    }

    void set_value(io_event& ev) {
        _pr.set_value(ev);
    }

    future<io_event> get_future() {
        return _pr.get_future();
    }
};

template <typename Func>
void
reactor::submit_io(io_desc* desc, Func prepare_io) {
    iocb& io = *_free_iocbs.top();
    _free_iocbs.pop();
    prepare_io(io);
    if (_aio_eventfd) {
        set_eventfd_notification(io, _aio_eventfd->get_fd());
    }
    if (aio_nowait_supported) {
        set_nowait(io, true);
    }
    set_user_data(io, desc);
    _pending_aio.push_back(&io);
}

// Returns: number of iocbs consumed (0 or 1)
size_t
reactor::handle_aio_error(linux_abi::iocb* iocb, int ec) {
    switch (ec) {
        case EAGAIN:
            return 0;
        case EBADF: {
            auto desc = reinterpret_cast<io_desc*>(get_user_data(*iocb));
            _free_iocbs.push(iocb);
            try {
                throw std::system_error(EBADF, std::system_category());
            } catch (...) {
                desc->set_exception(std::current_exception());
            }
            desc->notify_requests_finished();
            delete desc;
            // if EBADF, it means that the first request has a bad fd, so
            // we will only remove it from _pending_aio and try again.
            return 1;
        }
        default:
            ++_io_stats.aio_errors;
            throw_system_error_on(true, "io_submit");
            abort();
    }
}

bool
reactor::flush_pending_aio() {
    for (auto& ioq : my_io_queues) {
        ioq->poll_io_queue();
    }

    bool did_work = false;
    while (!_pending_aio.empty()) {
        auto nr = _pending_aio.size();
        auto iocbs = _pending_aio.data();
        auto r = io_submit(_io_context, nr, iocbs);
        size_t nr_consumed;
        if (r == -1) {
            nr_consumed = handle_aio_error(iocbs[0], errno);
        } else {
            nr_consumed = size_t(r);
        }

        did_work = true;
        if (nr_consumed == nr) {
            _pending_aio.clear();
        } else {
            _pending_aio.erase(_pending_aio.begin(), _pending_aio.begin() + nr_consumed);
        }
    }
    if (!_pending_aio_retry.empty()) {
        auto retries = std::exchange(_pending_aio_retry, {});
        _thread_pool->submit<syscall_result<int>>([this, retries] () mutable {
            auto r = io_submit(_io_context, retries.size(), retries.data());
            return wrap_syscall<int>(r);
        }).then([this, retries] (syscall_result<int> result) {
            auto iocbs = retries.data();
            size_t nr_consumed = 0;
            if (result.result == -1) {
                nr_consumed = handle_aio_error(iocbs[0], result.error);
            } else {
                nr_consumed = result.result;
            }
            std::copy(retries.begin() + nr_consumed, retries.end(), std::back_inserter(_pending_aio_retry));
        });
        did_work = true;
    }
    return did_work;
}

const io_priority_class& default_priority_class() {
    static thread_local auto shard_default_class = [] {
        return engine().register_one_priority_class("default", 1);
    }();
    return shard_default_class;
}

template <typename Func>
future<io_event>
reactor::submit_io_read(io_queue* ioq, const io_priority_class& pc, size_t len, Func prepare_io) {
    ++_io_stats.aio_reads;
    _io_stats.aio_read_bytes += len;
    return ioq->queue_request(pc, len, io_queue::request_type::read, std::move(prepare_io));
}

template <typename Func>
future<io_event>
reactor::submit_io_write(io_queue* ioq, const io_priority_class& pc, size_t len, Func prepare_io) {
    ++_io_stats.aio_writes;
    _io_stats.aio_write_bytes += len;
    return ioq->queue_request(pc, len, io_queue::request_type::write, std::move(prepare_io));
}

bool reactor::process_io()
{
    io_event ev[max_aio];
    struct timespec timeout = {0, 0};
    auto n = io_getevents(_io_context, 1, max_aio, ev, &timeout, _force_io_getevents_syscall);
    if (n == -1 && errno == EINTR) {
        n = 0;
    }
    assert(n >= 0);
    unsigned nr_retry = 0;
    for (size_t i = 0; i < size_t(n); ++i) {
        auto iocb = get_iocb(ev[i]);
        if (ev[i].res == -EAGAIN) {
            ++nr_retry;
            set_nowait(*iocb, false);
            _pending_aio_retry.push_back(iocb);
            continue;
        }
        _free_iocbs.push(iocb);
        auto desc = reinterpret_cast<io_desc*>(ev[i].data);
        desc->set_value(ev[i]);
        desc->notify_requests_finished();
        delete desc;
    }
    return n;
}

fair_queue::config io_queue::make_fair_queue_config(config iocfg) {
    fair_queue::config cfg;
    cfg.capacity = std::min(iocfg.capacity, reactor::max_aio_per_queue);
    cfg.max_req_count = iocfg.max_req_count;
    cfg.max_bytes_count = iocfg.max_bytes_count;
    return cfg;
}

io_queue::io_queue(io_queue::config cfg)
    : _priority_classes()
    , _fq(make_fair_queue_config(cfg))
    , _config(std::move(cfg)) {
}

io_queue::~io_queue() {
    // It is illegal to stop the I/O queue with pending requests.
    // Technically we would use a gate to guarantee that. But here, it is not
    // needed since this is expected to be destroyed only after the reactor is destroyed.
    //
    // And that will happen only when there are no more fibers to run. If we ever change
    // that, then this has to change.
    for (auto&& pc_vec : _priority_classes) {
        for (auto&& pc_data : pc_vec) {
            if (pc_data) {
                _fq.unregister_priority_class(pc_data->ptr);
            }
        }
    }
}

std::mutex io_queue::_register_lock;
std::array<uint32_t, io_queue::_max_classes> io_queue::_registered_shares;
// We could very well just add the name to the io_priority_class. However, because that
// structure is passed along all the time - and sometimes we can't help but copy it, better keep
// it lean. The name won't really be used for anything other than monitoring.
std::array<sstring, io_queue::_max_classes> io_queue::_registered_names;

io_priority_class io_queue::register_one_priority_class(sstring name, uint32_t shares) {
    std::lock_guard<std::mutex> lock(_register_lock);
    for (unsigned i = 0; i < _max_classes; ++i) {
        if (!_registered_shares[i]) {
            _registered_shares[i] = shares;
            _registered_names[i] = std::move(name);
        } else if (_registered_names[i] != name) {
            continue;
        } else {
            // found an entry matching the name to be registered,
            // make sure it was registered with the same number shares
            // Note: those may change dynamically later on in the
            // fair queue priority_class_ptr
            assert(_registered_shares[i] == shares);
        }
        return io_priority_class(i);
    }
    throw std::runtime_error("No more room for new I/O priority classes");
}

seastar::metrics::label io_queue_shard("ioshard");

io_queue::priority_class_data::priority_class_data(sstring name, sstring mountpoint, priority_class_ptr ptr, shard_id owner)
    : ptr(ptr)
    , bytes(0)
    , ops(0)
    , nr_queued(0)
    , queue_time(1s)
{
    register_stats(name, mountpoint, owner);
}

void
io_queue::priority_class_data::rename(sstring new_name, sstring mountpoint, shard_id owner) {
    try {
        register_stats(new_name, mountpoint, owner);
    } catch (metrics::double_registration &e) {
        // we need to ignore this exception, since it can happen that
        // a class that was already created with the new name will be
        // renamed again (this will cause a double registration exception
        // to be thrown).
    }

}

void
io_queue::priority_class_data::register_stats(sstring name, sstring mountpoint, shard_id owner) {
    seastar::metrics::metric_groups new_metrics;
    namespace sm = seastar::metrics;
    auto shard = sm::impl::shard();

    auto ioq_group = sm::label("mountpoint");
    auto mountlabel = ioq_group(mountpoint);

    auto class_label_type = sm::label("class");
    auto class_label = class_label_type(name);
    new_metrics.add_group("io_queue", {
            sm::make_derive("total_bytes", bytes, sm::description("Total bytes passed in the queue"), {io_queue_shard(shard), sm::shard_label(owner), mountlabel, class_label}),
            sm::make_derive("total_operations", ops, sm::description("Total bytes passed in the queue"), {io_queue_shard(shard), sm::shard_label(owner), mountlabel, class_label}),
            // Note: The counter below is not the same as reactor's queued-io-requests
            // queued-io-requests shows us how many requests in total exist in this I/O Queue.
            //
            // This counter lives in the priority class, so it will count only queued requests
            // that belong to that class.
            //
            // In other words: the new counter tells you how busy a class is, and the
            // old counter tells you how busy the system is.

            sm::make_queue_length("queue_length", nr_queued, sm::description("Number of requests in the queue"), {io_queue_shard(shard), sm::shard_label(owner), mountlabel, class_label}),
            sm::make_gauge("delay", [this] {
                return queue_time.count();
            }, sm::description("total delay time in the queue"), {io_queue_shard(shard), sm::shard_label(owner), mountlabel, class_label}),
            sm::make_gauge("shares", [this] {
                return this->ptr->shares();
            }, sm::description("current amount of shares"), {io_queue_shard(shard), sm::shard_label(owner), mountlabel, class_label})
    });
    _metric_groups = std::exchange(new_metrics, {});
}

io_queue::priority_class_data& io_queue::find_or_create_class(const io_priority_class& pc, shard_id owner) {
    auto id = pc.id();
    bool do_insert = false;
    if ((do_insert = (owner >= _priority_classes.size()))) {
        _priority_classes.resize(owner + 1);
        _priority_classes[owner].resize(id + 1);
    } else if ((do_insert = (id >= _priority_classes[owner].size()))) {
        _priority_classes[owner].resize(id + 1);
    }
    if (do_insert || !_priority_classes[owner][id]) {
        auto shares = _registered_shares.at(id);
        sstring name;
        {
            std::lock_guard<std::mutex> lock(_register_lock);
            name = _registered_names.at(id);
        }

        // A note on naming:
        //
        // We could just add the owner as the instance id and have something like:
        //  io_queue-<class_owner>-<counter>-<class_name>
        //
        // However, when there are more than one shard per I/O queue, it is very useful
        // to know which shards are being served by the same queue. Therefore, a better name
        // scheme is:
        //
        //  io_queue-<queue_owner>-<counter>-<class_name>, shard=<class_owner>
        //  using the shard label to hold the owner number
        //
        // This conveys all the information we need and allows one to easily group all classes from
        // the same I/O queue (by filtering by shard)
        auto pc_ptr = _fq.register_priority_class(shares);
        auto pc_data = make_lw_shared<priority_class_data>(name, mountpoint(), pc_ptr, owner);

        _priority_classes[owner][id] = pc_data;
    }
    return *_priority_classes[owner][id];
}

template <typename Func>
future<io_event>
io_queue::queue_request(const io_priority_class& pc, size_t len, io_queue::request_type req_type, Func prepare_io) {
    auto start = std::chrono::steady_clock::now();
    return smp::submit_to(coordinator(), [start, &pc, len, req_type, prepare_io = std::move(prepare_io), owner = engine().cpu_id(), this] {
        // First time will hit here, and then we create the class. It is important
        // that we create the shared pointer in the same shard it will be used at later.
        auto& pclass = find_or_create_class(pc, owner);
        pclass.nr_queued++;
        unsigned weight;
        size_t size;
        if (req_type == io_queue::request_type::write) {
            weight = _config.disk_req_write_to_read_multiplier;
            size = _config.disk_bytes_write_to_read_multiplier * len;
        } else {
            weight = io_queue::read_request_base_count;
            size = io_queue::read_request_base_count * len;
        }
        auto desc = std::make_unique<io_desc>(this, weight, size);
        auto fq_desc = desc->fq_descriptor();
        auto fut = desc->get_future();
        _fq.queue(pclass.ptr, std::move(fq_desc), [&pclass, start, prepare_io = std::move(prepare_io), desc = std::move(desc), len, this] () mutable noexcept {
            try {
                pclass.nr_queued--;
                pclass.ops++;
                pclass.bytes += len;
                pclass.queue_time = std::chrono::duration_cast<std::chrono::duration<double>>(std::chrono::steady_clock::now() - start);
                engine().submit_io(desc.get(), std::move(prepare_io));
                desc.release();
            } catch (...) {
                desc->set_exception(std::current_exception());
                notify_requests_finished(desc->fq_descriptor());
            }
        });
        return fut;
    });
}

future<>
io_queue::update_shares_for_class(const io_priority_class pc, size_t new_shares) {
    return smp::submit_to(coordinator(), [this, pc, owner = engine().cpu_id(), new_shares] {
        auto& pclass = find_or_create_class(pc, owner);
        _fq.update_shares(pclass.ptr, new_shares);
    });
}

void
io_queue::rename_priority_class(io_priority_class pc, sstring new_name) {
    for (unsigned owner = 0; owner < _priority_classes.size(); owner++) {
        if (_priority_classes[owner].size() > pc.id() &&
                _priority_classes[owner][pc.id()]) {
            _priority_classes[owner][pc.id()]->rename(new_name, _config.mountpoint, owner);
        }
    }
}

file_impl* file_impl::get_file_impl(file& f) {
    return f._file_impl.get();
}

posix_file_impl::posix_file_impl(int fd, open_flags f, file_open_options options, io_queue* ioq)
        : _io_queue(ioq)
        , _open_flags(f)
        , _fd(fd)
{
    query_dma_alignment();
}

posix_file_impl::~posix_file_impl() {
    if (_refcount && _refcount->fetch_add(-1, std::memory_order_relaxed) != 1) {
        return;
    }
    delete _refcount;
    if (_fd != -1) {
        // Note: close() can be a blocking operation on NFS
        ::close(_fd);
    }
}

void
posix_file_impl::query_dma_alignment() {
    dioattr da;
    auto r = ioctl(_fd, XFS_IOC_DIOINFO, &da);
    if (r == 0) {
        _memory_dma_alignment = da.d_mem;
        _disk_read_dma_alignment = da.d_miniosz;
        // xfs wants at least the block size for writes
        // FIXME: really read the block size
        _disk_write_dma_alignment = std::max<unsigned>(da.d_miniosz, 4096);
    }
}

namespace internal {

size_t sanitize_iovecs(std::vector<iovec>& iov, size_t disk_alignment) noexcept {
    if (iov.size() > IOV_MAX) {
        iov.resize(IOV_MAX);
    }
    auto length = boost::accumulate(iov | boost::adaptors::transformed(std::mem_fn(&iovec::iov_len)), size_t(0));
    while (auto rest = length & (disk_alignment - 1)) {
        if (iov.back().iov_len <= rest) {
            length -= iov.back().iov_len;
            iov.pop_back();
        } else {
            iov.back().iov_len -= rest;
            length -= rest;
        }
    }
    return length;
}

}

future<size_t>
posix_file_impl::write_dma(uint64_t pos, const void* buffer, size_t len, const io_priority_class& io_priority_class) {
    return engine().submit_io_write(_io_queue, io_priority_class, len, [fd = _fd, pos, buffer, len] (iocb& io) {
        io = make_write_iocb(fd, pos, const_cast<void*>(buffer), len);
    }).then([] (io_event ev) {
        engine().handle_io_result(ev);
        return make_ready_future<size_t>(size_t(ev.res));
    });
}

future<size_t>
posix_file_impl::write_dma(uint64_t pos, std::vector<iovec> iov, const io_priority_class& io_priority_class) {
    auto len = internal::sanitize_iovecs(iov, _disk_write_dma_alignment);
    auto size = iov.size();
    auto data = iov.data();
    return engine().submit_io_write(_io_queue, io_priority_class, len, [fd = _fd, pos, data, size] (iocb& io) {
        io = make_writev_iocb(fd, pos, data, size);
    }).then([iov = std::move(iov)] (io_event ev) {
        engine().handle_io_result(ev);
        return make_ready_future<size_t>(size_t(ev.res));
    });
}

future<size_t>
posix_file_impl::read_dma(uint64_t pos, void* buffer, size_t len, const io_priority_class& io_priority_class) {
    return engine().submit_io_read(_io_queue, io_priority_class, len, [fd = _fd, pos, buffer, len] (iocb& io) {
        io = make_read_iocb(fd, pos, buffer, len);
    }).then([] (io_event ev) {
        engine().handle_io_result(ev);
        return make_ready_future<size_t>(size_t(ev.res));
    });
}

future<size_t>
posix_file_impl::read_dma(uint64_t pos, std::vector<iovec> iov, const io_priority_class& io_priority_class) {
    auto len = internal::sanitize_iovecs(iov, _disk_read_dma_alignment);
    auto size = iov.size();
    auto data = iov.data();
    return engine().submit_io_read(_io_queue, io_priority_class, len, [fd = _fd, pos, data, size] (iocb& io) {
        io = make_readv_iocb(fd, pos, data, size);
    }).then([iov = std::move(iov)] (io_event ev) {
        engine().handle_io_result(ev);
        return make_ready_future<size_t>(size_t(ev.res));
    });
}

future<temporary_buffer<uint8_t>>
posix_file_impl::dma_read_bulk(uint64_t offset, size_t range_size, const io_priority_class& pc) {
    using tmp_buf_type = typename file::read_state<uint8_t>::tmp_buf_type;

    auto front = offset & (_disk_read_dma_alignment - 1);
    offset -= front;
    range_size += front;

    auto rstate = make_lw_shared<file::read_state<uint8_t>>(offset, front,
                                                       range_size,
                                                       _memory_dma_alignment,
                                                       _disk_read_dma_alignment);

    //
    // First, try to read directly into the buffer. Most of the reads will
    // end here.
    //
    auto read = read_dma(offset, rstate->buf.get_write(),
                         rstate->buf.size(), pc);

    return read.then([rstate, this, &pc] (size_t size) mutable {
        rstate->pos = size;

        //
        // If we haven't read all required data at once -
        // start read-copy sequence. We can't continue with direct reads
        // into the previously allocated buffer here since we have to ensure
        // the aligned read length and thus the aligned destination buffer
        // size.
        //
        // The copying will actually take place only if there was a HW glitch.
        // In EOF case or in case of a persistent I/O error the only overhead is
        // an extra allocation.
        //
        return do_until(
            [rstate] { return rstate->done(); },
            [rstate, this, &pc] () mutable {
            return read_maybe_eof(
                rstate->cur_offset(), rstate->left_to_read(), pc).then(
                    [rstate] (auto buf1) mutable {
                if (buf1.size()) {
                    rstate->append_new_data(buf1);
                } else {
                    rstate->eof = true;
                }

                return make_ready_future<>();
            });
        }).then([rstate] () mutable {
            //
            // If we are here we are promised to have read some bytes beyond
            // "front" so we may trim straight away.
            //
            rstate->trim_buf_before_ret();
            return make_ready_future<tmp_buf_type>(std::move(rstate->buf));
        });
    });
}

future<temporary_buffer<uint8_t>>
posix_file_impl::read_maybe_eof(uint64_t pos, size_t len, const io_priority_class& pc) {
    //
    // We have to allocate a new aligned buffer to make sure we don't get
    // an EINVAL error due to unaligned destination buffer.
    //
    temporary_buffer<uint8_t> buf = temporary_buffer<uint8_t>::aligned(
               _memory_dma_alignment, align_up(len, size_t(_disk_read_dma_alignment)));

    // try to read a single bulk from the given position
    auto dst = buf.get_write();
    auto buf_size = buf.size();
    return read_dma(pos, dst, buf_size, pc).then_wrapped(
            [buf = std::move(buf)](future<size_t> f) mutable {
        try {
            size_t size = std::get<0>(f.get());

            buf.trim(size);

            return std::move(buf);
        } catch (std::system_error& e) {
            //
            // TODO: implement a non-trowing file_impl::dma_read() interface to
            //       avoid the exceptions throwing in a good flow completely.
            //       Otherwise for users that don't want to care about the
            //       underlying file size and preventing the attempts to read
            //       bytes beyond EOF there will always be at least one
            //       exception throwing at the file end for files with unaligned
            //       length.
            //
            if (e.code().value() == EINVAL) {
                buf.trim(0);
                return std::move(buf);
            } else {
                throw;
            }
        }
    });
}

append_challenged_posix_file_impl::append_challenged_posix_file_impl(int fd, open_flags f, file_open_options options,
        unsigned max_size_changing_ops, bool fsync_is_exclusive, io_queue* ioq)
        : posix_file_impl(fd, f, options, ioq)
        , _max_size_changing_ops(max_size_changing_ops)
        , _fsync_is_exclusive(fsync_is_exclusive) {
    auto r = ::lseek(fd, 0, SEEK_END);
    throw_system_error_on(r == -1);
    _committed_size = _logical_size = r;
    _sloppy_size = options.sloppy_size;
    auto hint = align_up<uint64_t>(options.sloppy_size_hint, _disk_write_dma_alignment);
    if (_sloppy_size && _committed_size < hint) {
        auto r = ::ftruncate(_fd, hint);
        // We can ignore errors, since it's just a hint.
        if (r != -1) {
            _committed_size = hint;
        }
    }
}

append_challenged_posix_file_impl::~append_challenged_posix_file_impl() {
}

bool
append_challenged_posix_file_impl::must_run_alone(const op& candidate) const noexcept {
    // checks if candidate is a non-write, size-changing operation.
    return (candidate.type == opcode::truncate)
            || (candidate.type == opcode::flush && (_fsync_is_exclusive || _sloppy_size));
}

bool
append_challenged_posix_file_impl::size_changing(const op& candidate) const noexcept {
    return (candidate.type == opcode::write && candidate.pos + candidate.len > _committed_size)
            || must_run_alone(candidate);
}

bool
append_challenged_posix_file_impl::may_dispatch(const op& candidate) const noexcept {
    if (size_changing(candidate)) {
        return !_current_size_changing_ops && !_current_non_size_changing_ops;
    } else {
        return !_current_size_changing_ops;
    }
}

void
append_challenged_posix_file_impl::dispatch(op& candidate) noexcept {
    unsigned* op_counter = size_changing(candidate)
            ? &_current_size_changing_ops : &_current_non_size_changing_ops;
    ++*op_counter;
    candidate.run().then([me = shared_from_this(), op_counter] {
        --*op_counter;
        me->process_queue();
    });
}

// If we have a bunch of size-extending writes in the queue,
// issue an ftruncate() extending the file size, so they can
// be issued concurrently.
void
append_challenged_posix_file_impl::optimize_queue() noexcept {
    if (_current_non_size_changing_ops || _current_size_changing_ops) {
        // Can't issue an ftruncate() if something is going on
        return;
    }
    auto speculative_size = _committed_size;
    unsigned n_appending_writes = 0;
    for (const auto& op : _q) {
        // stop calculating speculative size after a non-write, size-changing
        // operation is found to prevent an useless truncate from being issued.
        if (must_run_alone(op)) {
            break;
        }
        if (op.type == opcode::write && op.pos + op.len > _committed_size) {
            speculative_size = std::max(speculative_size, op.pos + op.len);
            ++n_appending_writes;
        }
    }
    if (n_appending_writes > _max_size_changing_ops
            || (n_appending_writes && _sloppy_size)) {
        if (_sloppy_size && speculative_size < 2 * _committed_size) {
            speculative_size = align_up<uint64_t>(2 * _committed_size, _disk_write_dma_alignment);
        }
        // We're all alone, so issuing the ftruncate() in the reactor
        // thread won't block us.
        //
        // Issuing it in the syscall thread is too slow; this can happen
        // every several ops, and the syscall thread latency can be very
        // high.
        auto r = ::ftruncate(_fd, speculative_size);
        if (r != -1) {
            _committed_size = speculative_size;
            // If we failed, the next write will pick it up.
        }
    }
}

void
append_challenged_posix_file_impl::process_queue() noexcept {
    optimize_queue();
    while (!_q.empty() && may_dispatch(_q.front())) {
        op candidate = std::move(_q.front());
        _q.pop_front();
        dispatch(candidate);
    }
    if (may_quit()) {
        _completed.set_value();
        _done = false; // prevents _completed to be signaled again in case of recursion
    }
}

void
append_challenged_posix_file_impl::enqueue(op&& op) {
    _q.push_back(std::move(op));
    process_queue();
}

bool
append_challenged_posix_file_impl::may_quit() const noexcept {
    return _done && _q.empty() && !_current_non_size_changing_ops && !_current_size_changing_ops;
}

void
append_challenged_posix_file_impl::commit_size(uint64_t size) noexcept {
    _committed_size = std::max(size, _committed_size);
    _logical_size = std::max(size, _logical_size);
}

future<size_t>
append_challenged_posix_file_impl::read_dma(uint64_t pos, void* buffer, size_t len, const io_priority_class& pc) {
    if (pos >= _logical_size) {
        // later() avoids tail recursion
        return later().then([] {
            return size_t(0);
        });
    }
    len = std::min(pos + len, align_up<uint64_t>(_logical_size, _disk_read_dma_alignment)) - pos;
    auto pr = make_lw_shared(promise<size_t>());
    enqueue({
        opcode::read,
        pos,
        len,
        [this, pr, pos, buffer, len, &pc] {
            return futurize_apply([this, pos, buffer, len, &pc] () mutable {
                return posix_file_impl::read_dma(pos, buffer, len, pc);
            }).then_wrapped([pr] (future<size_t> f) {
                f.forward_to(std::move(*pr));
            });
        }
    });
    return pr->get_future();
}

future<size_t>
append_challenged_posix_file_impl::read_dma(uint64_t pos, std::vector<iovec> iov, const io_priority_class& pc) {
    if (pos >= _logical_size) {
        // later() avoids tail recursion
        return later().then([] {
            return size_t(0);
        });
    }
    size_t len = 0;
    auto i = iov.begin();
    while (i != iov.end() && pos + len + i->iov_len <= _logical_size) {
        len += i++->iov_len;
    }
    auto aligned_logical_size = align_up<uint64_t>(_logical_size, _disk_read_dma_alignment);
    if (i != iov.end()) {
        auto last_len = pos + len + i->iov_len - aligned_logical_size;
        if (last_len) {
            i++->iov_len = last_len;
        }
        iov.erase(i, iov.end());
    }
    auto pr = make_lw_shared(promise<size_t>());
    enqueue({
        opcode::read,
        pos,
        len,
        [this, pr, pos, iov = std::move(iov), &pc] () mutable {
            return futurize_apply([this, pos, iov = std::move(iov), &pc] () mutable {
                return posix_file_impl::read_dma(pos, std::move(iov), pc);
            }).then_wrapped([pr] (future<size_t> f) {
                f.forward_to(std::move(*pr));
            });
        }
    });
    return pr->get_future();
}

future<size_t>
append_challenged_posix_file_impl::write_dma(uint64_t pos, const void* buffer, size_t len, const io_priority_class& pc) {
    auto pr = make_lw_shared(promise<size_t>());
    enqueue({
        opcode::write,
        pos,
        len,
        [this, pr, pos, buffer, len, &pc] {
            return futurize_apply([this, pos, buffer, len, &pc] () mutable {
                return posix_file_impl::write_dma(pos, buffer, len, pc);
            }).then_wrapped([this, pos, pr] (future<size_t> f) {
                if (!f.failed()) {
                    auto ret = f.get0();
                    commit_size(pos + ret);
                    // Can't use forward_to(), because future::get0() invalidates the future.
                    pr->set_value(ret);
                } else {
                    f.forward_to(std::move(*pr));
                }
            });
        }
    });
    return pr->get_future();
}

future<size_t>
append_challenged_posix_file_impl::write_dma(uint64_t pos, std::vector<iovec> iov, const io_priority_class& pc) {
    auto pr = make_lw_shared(promise<size_t>());
    auto len = boost::accumulate(iov | boost::adaptors::transformed(std::mem_fn(&iovec::iov_len)), size_t(0));
    enqueue({
        opcode::write,
        pos,
        len,
        [this, pr, pos, iov = std::move(iov), &pc] () mutable {
            return futurize_apply([this, pos, iov = std::move(iov), &pc] () mutable {
                return posix_file_impl::write_dma(pos, std::move(iov), pc);
            }).then_wrapped([this, pos, pr] (future<size_t> f) {
                if (!f.failed()) {
                    auto ret = f.get0();
                    commit_size(pos + ret);
                    // Can't use forward_to(), because future::get0() invalidates the future.
                    pr->set_value(ret);
                } else {
                    f.forward_to(std::move(*pr));
                }
            });
        }
    });
    return pr->get_future();
}

future<>
append_challenged_posix_file_impl::flush() {
    if ((!_sloppy_size || _logical_size == _committed_size) && !_fsync_is_exclusive) {
        // FIXME: determine if flush can block concurrent reads or writes
        return posix_file_impl::flush();
    } else {
        auto pr = make_lw_shared(promise<>());
        enqueue({
            opcode::flush,
            0,
            0,
            [this, pr] () {
                return futurize_apply([this] {
                    if (_logical_size != _committed_size) {
                        // We're all alone, so can truncate in reactor thread
                        auto r = ::ftruncate(_fd, _logical_size);
                        throw_system_error_on(r == -1);
                        _committed_size = _logical_size;
                    }
                    return posix_file_impl::flush();
                }).then_wrapped([pr] (future<> f) {
                    f.forward_to(std::move(*pr));
                });
            }
        });
        return pr->get_future();
    }
}

future<struct stat>
append_challenged_posix_file_impl::stat() {
    // FIXME: can this conflict with anything?
    return posix_file_impl::stat().then([this] (struct stat stat) {
        stat.st_size = _logical_size;
        return stat;
    });
}

future<>
append_challenged_posix_file_impl::truncate(uint64_t length) {
    auto pr = make_lw_shared(promise<>());
    enqueue({
        opcode::truncate,
        length,
        0,
        [this, pr, length] () mutable {
            return futurize_apply([this, length] {
                return posix_file_impl::truncate(length);
            }).then_wrapped([this, pr, length] (future<> f) {
                if (!f.failed()) {
                    _committed_size = _logical_size = length;
                }
                f.forward_to(std::move(*pr));
            });
        }
    });
    return pr->get_future();
}

future<uint64_t>
append_challenged_posix_file_impl::size() {
    return make_ready_future<size_t>(_logical_size);
}

future<>
append_challenged_posix_file_impl::close() noexcept {
    // Caller should have drained all pending I/O
    _done = true;
    process_queue();
    return _completed.get_future().then([this] {
        if (_logical_size != _committed_size) {
            auto r = ::ftruncate(_fd, _logical_size);
            if (r != -1) {
                _committed_size = _logical_size;
            }
        }
        return posix_file_impl::close();
    });
}

// Some kernels can append to xfs filesystems, some cannot; determine
// from kernel version.
static
unsigned
xfs_concurrency_from_kernel_version() {
    // try to see if this is a mainline kernel with xfs append fixed (3.15+)
    // or a RHEL kernel with the backported fix (3.10.0-325.el7+)
    if (kernel_uname().whitelisted({"3.15", "3.10.0-325.el7"})) {
            // Can append, but not concurrently
            return 1;
    }
    // Cannot append at all; need ftrucnate().
    return 0;
}

inline
shared_ptr<file_impl>
make_file_impl(int fd, file_open_options options) {
    struct stat st;
    auto r = ::fstat(fd, &st);
    throw_system_error_on(r == -1);

    r = ::ioctl(fd, BLKGETSIZE);
    io_queue& io_queue = engine().get_io_queue(st.st_dev);

    // FIXME: obtain these flags from somewhere else
    auto flags = ::fcntl(fd, F_GETFL);
    throw_system_error_on(flags == -1);

    if (r != -1) {
        return make_shared<blockdev_file_impl>(fd, open_flags(flags), options, &io_queue);
    } else {
        if ((flags & O_ACCMODE) == O_RDONLY) {
            return make_shared<posix_file_impl>(fd, open_flags(flags), options, &io_queue);
        }
        if (S_ISDIR(st.st_mode)) {
            return make_shared<posix_file_impl>(fd, open_flags(flags), options, &io_queue);
        }
        struct append_support {
            bool append_challenged;
            unsigned append_concurrency;
            bool fsync_is_exclusive;
        };
        static thread_local std::unordered_map<decltype(st.st_dev), append_support> s_fstype;
        if (!s_fstype.count(st.st_dev)) {
            struct statfs sfs;
            auto r = ::fstatfs(fd, &sfs);
            throw_system_error_on(r == -1);
            append_support as;
            switch (sfs.f_type) {
            case 0x58465342: /* XFS */
                as.append_challenged = true;
                static auto xc = xfs_concurrency_from_kernel_version();
                as.append_concurrency = xc;
                as.fsync_is_exclusive = true;
                break;
            case 0x6969: /* NFS */
                as.append_challenged = false;
                as.append_concurrency = 0;
                as.fsync_is_exclusive = false;
                break;
            case 0xEF53: /* EXT4 */
                as.append_challenged = true;
                as.append_concurrency = 0;
                as.fsync_is_exclusive = false;
                break;
            default:
                as.append_challenged = true;
                as.append_concurrency = 0;
                as.fsync_is_exclusive = true;
            }
            s_fstype[st.st_dev] = as;
        }
        auto as = s_fstype[st.st_dev];
        if (!as.append_challenged) {
            return make_shared<posix_file_impl>(fd, open_flags(flags), options, &io_queue);
        }
        return make_shared<append_challenged_posix_file_impl>(fd, open_flags(flags), options, as.append_concurrency, as.fsync_is_exclusive, &io_queue);
    }
}

file::file(int fd, file_open_options options)
        : _file_impl(make_file_impl(fd, options)) {
}

future<file>
reactor::open_file_dma(sstring name, open_flags flags, file_open_options options) {
    return _thread_pool->submit<syscall_result<int>>([name, flags, options, strict_o_direct = _strict_o_direct] {
        // We want O_DIRECT, except in two cases:
        //   - tmpfs (which doesn't support it, but works fine anyway)
        //   - strict_o_direct == false (where we forgive it being not supported)
        // Because open() with O_DIRECT will fail, we open it without O_DIRECT, try
        // to update it to O_DIRECT with fcntl(), and if that fails, see if we
        // can forgive it.
        auto is_tmpfs = [] (int fd) {
            struct ::statfs buf;
            auto r = ::fstatfs(fd, &buf);
            if (r == -1) {
                return false;
            }
            return buf.f_type == 0x01021994; // TMPFS_MAGIC
        };
        auto open_flags = O_CLOEXEC | static_cast<int>(flags);
        auto mode = static_cast<mode_t>(options.create_permissions);
        int fd = ::open(name.c_str(), open_flags, mode);
        if (fd == -1) {
            return wrap_syscall<int>(fd);
        }
        int r = ::fcntl(fd, F_SETFL, open_flags | O_DIRECT);
        auto maybe_ret = wrap_syscall<int>(r);  // capture errno (should be EINVAL)
        if (r == -1  && strict_o_direct && !is_tmpfs(fd)) {
            ::close(fd);
            return maybe_ret;
        }
        if (fd != -1) {
            fsxattr attr = {};
            if (options.extent_allocation_size_hint) {
                attr.fsx_xflags |= XFS_XFLAG_EXTSIZE;
                attr.fsx_extsize = options.extent_allocation_size_hint;
            }
            // Ignore error; may be !xfs, and just a hint anyway
            ::ioctl(fd, XFS_IOC_FSSETXATTR, &attr);
        }
        return wrap_syscall<int>(fd);
    }).then([options, name] (syscall_result<int> sr) {
        sr.throw_fs_exception_if_error("open failed", name);
        return make_ready_future<file>(file(sr.result, options));
    });
}

future<>
reactor::remove_file(sstring pathname) {
    return engine()._thread_pool->submit<syscall_result<int>>([pathname] {
        return wrap_syscall<int>(::remove(pathname.c_str()));
    }).then([pathname] (syscall_result<int> sr) {
        sr.throw_fs_exception_if_error("remove failed", pathname);
        return make_ready_future<>();
    });
}

future<>
reactor::rename_file(sstring old_pathname, sstring new_pathname) {
    return engine()._thread_pool->submit<syscall_result<int>>([old_pathname, new_pathname] {
        return wrap_syscall<int>(::rename(old_pathname.c_str(), new_pathname.c_str()));
    }).then([old_pathname, new_pathname] (syscall_result<int> sr) {
        sr.throw_fs_exception_if_error("rename failed",  old_pathname, new_pathname);
        return make_ready_future<>();
    });
}

future<>
reactor::link_file(sstring oldpath, sstring newpath) {
    return engine()._thread_pool->submit<syscall_result<int>>([oldpath, newpath] {
        return wrap_syscall<int>(::link(oldpath.c_str(), newpath.c_str()));
    }).then([oldpath, newpath] (syscall_result<int> sr) {
        sr.throw_fs_exception_if_error("link failed", oldpath, newpath);
        return make_ready_future<>();
    });
}

future<>
reactor::chmod(sstring name, file_permissions permissions) {
    auto mode = static_cast<mode_t>(permissions);
    return _thread_pool->submit<syscall_result<int>>([name, mode] {
        return wrap_syscall<int>(::chmod(name.c_str(), mode));
    }).then([name, mode] (syscall_result<int> sr) {
        if (sr.result == -1) {
            auto reason = format("chmod(0{:o}) failed", mode);
            sr.throw_fs_exception(reason, fs::path(name));
        }
        return make_ready_future<>();
    });
}

directory_entry_type stat_to_entry_type(__mode_t type) {
    if (S_ISDIR(type)) {
        return directory_entry_type::directory;
    }
    if (S_ISBLK(type)) {
        return directory_entry_type::block_device;
    }
    if (S_ISCHR(type)) {
        return directory_entry_type::char_device;
    }
    if (S_ISFIFO(type)) {
        return directory_entry_type::fifo;
    }
    if (S_ISLNK(type)) {
        return directory_entry_type::link;
    }
    if (S_ISSOCK(type)) {
        return directory_entry_type::socket;
    }
    if (S_ISREG(type)) {
        return directory_entry_type::regular;
    }
    return directory_entry_type::unknown;
}

future<compat::optional<directory_entry_type>>
reactor::file_type(sstring name, follow_symlink follow) {
    return _thread_pool->submit<syscall_result_extra<struct stat>>([name, follow] {
        struct stat st;
        auto stat_syscall = follow ? stat : lstat;
        auto ret = stat_syscall(name.c_str(), &st);
        return wrap_syscall(ret, st);
    }).then([name] (syscall_result_extra<struct stat> sr) {
        if (long(sr.result) == -1) {
            if (sr.error != ENOENT && sr.error != ENOTDIR) {
                sr.throw_fs_exception_if_error("stat failed", name);
            }
            return make_ready_future<compat::optional<directory_entry_type> >
                (compat::optional<directory_entry_type>() );
        }
        return make_ready_future<compat::optional<directory_entry_type> >
            (compat::optional<directory_entry_type>(stat_to_entry_type(sr.extra.st_mode)) );
    });
}

static std::chrono::system_clock::time_point
timespec_to_time_point(const timespec& ts) {
    auto d = std::chrono::duration_cast<std::chrono::system_clock::duration>(
            ts.tv_sec * 1s + ts.tv_nsec * 1ns);
    return std::chrono::system_clock::time_point(d);
}

future<stat_data>
reactor::file_stat(sstring pathname, follow_symlink follow) {
    return _thread_pool->submit<syscall_result_extra<struct stat>>([pathname, follow] {
        struct stat st;
        auto stat_syscall = follow ? stat : lstat;
        auto ret = stat_syscall(pathname.c_str(), &st);
        return wrap_syscall(ret, st);
    }).then([pathname = std::move(pathname)] (syscall_result_extra<struct stat> sr) {
        sr.throw_fs_exception_if_error("stat failed", pathname);
        struct stat& st = sr.extra;
        stat_data sd;
        sd.device_id = st.st_dev;
        sd.inode_number = st.st_ino;
        sd.mode = st.st_mode;
        sd.type = stat_to_entry_type(st.st_mode);
        sd.number_of_links = st.st_nlink;
        sd.uid = st.st_uid;
        sd.gid = st.st_gid;
        sd.rdev = st.st_rdev;
        sd.size = st.st_size;
        sd.block_size = st.st_blksize;
        sd.allocated_size = st.st_blocks * 512UL;
        sd.time_accessed = timespec_to_time_point(st.st_atim);
        sd.time_modified = timespec_to_time_point(st.st_mtim);
        sd.time_changed = timespec_to_time_point(st.st_ctim);
        return make_ready_future<stat_data>(std::move(sd));
    });
}

future<uint64_t>
reactor::file_size(sstring pathname) {
    return file_stat(pathname, follow_symlink::yes).then([] (stat_data sd) {
        return make_ready_future<uint64_t>(sd.size);
    });
}

future<bool>
reactor::file_accessible(sstring pathname, access_flags flags) {
    return _thread_pool->submit<syscall_result<int>>([pathname, flags] {
        auto aflags = std::underlying_type_t<access_flags>(flags);
        auto ret = ::access(pathname.c_str(), aflags);
        return wrap_syscall(ret);
    }).then([pathname, flags] (syscall_result<int> sr) {
        if (sr.result < 0) {
            if ((sr.error == ENOENT && flags == access_flags::exists) ||
                (sr.error == EACCES && flags != access_flags::exists)) {
                return make_ready_future<bool>(false);
            }
            sr.throw_fs_exception("access failed", fs::path(pathname));
        }

        return make_ready_future<bool>(true);
    });
}

future<fs_type>
reactor::file_system_at(sstring pathname) {
    return _thread_pool->submit<syscall_result_extra<struct statfs>>([pathname] {
        struct statfs st;
        auto ret = statfs(pathname.c_str(), &st);
        return wrap_syscall(ret, st);
    }).then([pathname] (syscall_result_extra<struct statfs> sr) {
        static std::unordered_map<long int, fs_type> type_mapper = {
            { 0x58465342, fs_type::xfs },
            { EXT2_SUPER_MAGIC, fs_type::ext2 },
            { EXT3_SUPER_MAGIC, fs_type::ext3 },
            { EXT4_SUPER_MAGIC, fs_type::ext4 },
            { BTRFS_SUPER_MAGIC, fs_type::btrfs },
            { 0x4244, fs_type::hfs },
            { TMPFS_MAGIC, fs_type::tmpfs },
        };
        sr.throw_fs_exception_if_error("statfs failed", pathname);

        fs_type ret = fs_type::other;
        if (type_mapper.count(sr.extra.f_type) != 0) {
            ret = type_mapper.at(sr.extra.f_type);
        }
        return make_ready_future<fs_type>(ret);
    });
}

future<struct statvfs>
reactor::statvfs(sstring pathname) {
    return _thread_pool->submit<syscall_result_extra<struct statvfs>>([pathname] {
        struct statvfs st;
        auto ret = ::statvfs(pathname.c_str(), &st);
        return wrap_syscall(ret, st);
    }).then([pathname] (syscall_result_extra<struct statvfs> sr) {
        sr.throw_fs_exception_if_error("statvfs failed", pathname);
        struct statvfs st = sr.extra;
        return make_ready_future<struct statvfs>(std::move(st));
    });
}

future<file>
reactor::open_directory(sstring name) {
    return _thread_pool->submit<syscall_result<int>>([name] {
        return wrap_syscall<int>(::open(name.c_str(), O_DIRECTORY | O_CLOEXEC | O_RDONLY));
    }).then([name] (syscall_result<int> sr) {
        sr.throw_fs_exception_if_error("open failed", name);
        return make_ready_future<file>(file(sr.result, file_open_options()));
    });
}

future<>
reactor::make_directory(sstring name, file_permissions permissions) {
    return _thread_pool->submit<syscall_result<int>>([=] {
        auto mode = static_cast<mode_t>(permissions);
        return wrap_syscall<int>(::mkdir(name.c_str(), mode));
    }).then([name] (syscall_result<int> sr) {
        sr.throw_fs_exception_if_error("mkdir failed", name);
    });
}

future<>
reactor::touch_directory(sstring name, file_permissions permissions) {
    return engine()._thread_pool->submit<syscall_result<int>>([=] {
        auto mode = static_cast<mode_t>(permissions);
        return wrap_syscall<int>(::mkdir(name.c_str(), mode));
    }).then([name] (syscall_result<int> sr) {
        if (sr.result == -1 && sr.error != EEXIST) {
            sr.throw_fs_exception("mkdir failed", fs::path(name));
        }
        return make_ready_future<>();
    });
}

file_handle::file_handle(const file_handle& x)
        : _impl(x._impl ? x._impl->clone() : std::unique_ptr<file_handle_impl>()) {
}

file_handle::file_handle(file_handle&& x) noexcept = default;

file_handle&
file_handle::operator=(const file_handle& x) {
    return operator=(file_handle(x));
}

file_handle&
file_handle::operator=(file_handle&&) noexcept = default;

file
file_handle::to_file() const & {
    return file_handle(*this).to_file();
}

file
file_handle::to_file() && {
    return file(std::move(*_impl).to_file());
}

file::file(seastar::file_handle&& handle)
        : _file_impl(std::move(std::move(handle).to_file()._file_impl)) {
}

seastar::file_handle
file::dup() {
    return seastar::file_handle(_file_impl->dup());
}

std::unique_ptr<seastar::file_handle_impl>
file_impl::dup() {
    throw std::runtime_error("this file type cannot be duplicated");
}

std::unique_ptr<seastar::file_handle_impl>
posix_file_impl::dup() {
    if (!_refcount) {
        _refcount = new std::atomic<unsigned>(1u);
    }
    auto ret = std::make_unique<posix_file_handle_impl>(_fd, _open_flags, _refcount, _io_queue);
    _refcount->fetch_add(1, std::memory_order_relaxed);
    return ret;
}

posix_file_impl::posix_file_impl(int fd, open_flags f, std::atomic<unsigned>* refcount, io_queue *ioq)
        : _refcount(refcount), _io_queue(ioq), _open_flags(f), _fd(fd) {
}

posix_file_handle_impl::~posix_file_handle_impl() {
    if (_refcount && _refcount->fetch_add(-1, std::memory_order_relaxed) == 1) {
        ::close(_fd);
        delete _refcount;
    }
}

std::unique_ptr<seastar::file_handle_impl>
posix_file_handle_impl::clone() const {
    auto ret = std::make_unique<posix_file_handle_impl>(_fd, _open_flags, _refcount, _io_queue);
    if (_refcount) {
        _refcount->fetch_add(1, std::memory_order_relaxed);
    }
    return ret;
}

shared_ptr<file_impl>
posix_file_handle_impl::to_file() && {
    auto ret = ::seastar::make_shared<posix_file_impl>(_fd, _open_flags, _refcount, _io_queue);
    _fd = -1;
    _refcount = nullptr;
    return ret;
}

future<>
posix_file_impl::flush(void) {
    ++engine()._fsyncs;
    if (engine()._bypass_fsync || (_open_flags & open_flags::dsync) != open_flags{}) {
        return make_ready_future<>();
    }
    return engine()._thread_pool->submit<syscall_result<int>>([this] {
        return wrap_syscall<int>(::fdatasync(_fd));
    }).then([] (syscall_result<int> sr) {
        sr.throw_if_error();
        return make_ready_future<>();
    });
}

future<struct stat>
posix_file_impl::stat(void) {
    return engine()._thread_pool->submit<syscall_result_extra<struct stat>>([this] {
        struct stat st;
        auto ret = ::fstat(_fd, &st);
        return wrap_syscall(ret, st);
    }).then([] (syscall_result_extra<struct stat> ret) {
        ret.throw_if_error();
        return make_ready_future<struct stat>(ret.extra);
    });
}

future<>
posix_file_impl::truncate(uint64_t length) {
    return engine()._thread_pool->submit<syscall_result<int>>([this, length] {
        return wrap_syscall<int>(::ftruncate(_fd, length));
    }).then([] (syscall_result<int> sr) {
        sr.throw_if_error();
        return make_ready_future<>();
    });
}

blockdev_file_impl::blockdev_file_impl(int fd, open_flags f, file_open_options options, io_queue *ioq)
        : posix_file_impl(fd, f, options, ioq) {
}

future<>
blockdev_file_impl::truncate(uint64_t length) {
    return make_ready_future<>();
}

future<>
posix_file_impl::discard(uint64_t offset, uint64_t length) {
    return engine()._thread_pool->submit<syscall_result<int>>([this, offset, length] () mutable {
        return wrap_syscall<int>(::fallocate(_fd, FALLOC_FL_PUNCH_HOLE|FALLOC_FL_KEEP_SIZE,
            offset, length));
    }).then([] (syscall_result<int> sr) {
        sr.throw_if_error();
        return make_ready_future<>();
    });
}

future<>
posix_file_impl::allocate(uint64_t position, uint64_t length) {
#ifdef FALLOC_FL_ZERO_RANGE
    // FALLOC_FL_ZERO_RANGE is fairly new, so don't fail if it's not supported.
    static bool supported = true;
    if (!supported) {
        return make_ready_future<>();
    }
    return engine()._thread_pool->submit<syscall_result<int>>([this, position, length] () mutable {
        auto ret = ::fallocate(_fd, FALLOC_FL_ZERO_RANGE|FALLOC_FL_KEEP_SIZE, position, length);
        if (ret == -1 && errno == EOPNOTSUPP) {
            ret = 0;
            supported = false; // Racy, but harmless.  At most we issue an extra call or two.
        }
        return wrap_syscall<int>(ret);
    }).then([] (syscall_result<int> sr) {
        sr.throw_if_error();
        return make_ready_future<>();
    });
#else
    return make_ready_future<>();
#endif
}

future<>
blockdev_file_impl::discard(uint64_t offset, uint64_t length) {
    return engine()._thread_pool->submit<syscall_result<int>>([this, offset, length] () mutable {
        uint64_t range[2] { offset, length };
        return wrap_syscall<int>(::ioctl(_fd, BLKDISCARD, &range));
    }).then([] (syscall_result<int> sr) {
        sr.throw_if_error();
        return make_ready_future<>();
    });
}

future<>
blockdev_file_impl::allocate(uint64_t position, uint64_t length) {
    // nothing to do for block device
    return make_ready_future<>();
}

future<uint64_t>
posix_file_impl::size() {
    auto r = ::lseek(_fd, 0, SEEK_END);
    if (r == -1) {
        return make_exception_future<uint64_t>(std::system_error(errno, std::system_category()));
    }
    return make_ready_future<uint64_t>(r);
}

future<>
posix_file_impl::close() noexcept {
    if (_fd == -1) {
        seastar_logger.warn("double close() detected, contact support");
        return make_ready_future<>();
    }
    auto fd = _fd;
    _fd = -1;  // Prevent a concurrent close (which is illegal) from closing another file's fd
    if (_refcount && _refcount->fetch_add(-1, std::memory_order_relaxed) != 1) {
        _refcount = nullptr;
        return make_ready_future<>();
    }
    delete _refcount;
    _refcount = nullptr;
    auto closed = [fd] () noexcept {
        try {
            return engine()._thread_pool->submit<syscall_result<int>>([fd] {
                return wrap_syscall<int>(::close(fd));
            });
        } catch (...) {
            report_exception("Running ::close() in reactor thread, submission failed with exception", std::current_exception());
            return make_ready_future<syscall_result<int>>(wrap_syscall<int>(::close(fd)));
        }
    }();
    return closed.then([] (syscall_result<int> sr) {
        sr.throw_if_error();
    });
}

future<uint64_t>
blockdev_file_impl::size(void) {
    return engine()._thread_pool->submit<syscall_result_extra<size_t>>([this] {
        uint64_t size;
        int ret = ::ioctl(_fd, BLKGETSIZE64, &size);
        return wrap_syscall(ret, size);
    }).then([] (syscall_result_extra<uint64_t> ret) {
        ret.throw_if_error();
        return make_ready_future<uint64_t>(ret.extra);
    });
}

subscription<directory_entry>
posix_file_impl::list_directory(std::function<future<> (directory_entry de)> next) {
    static constexpr size_t buffer_size = 8192;
    struct work {
        stream<directory_entry> s;
        unsigned current = 0;
        unsigned total = 0;
        bool eof = false;
        int error = 0;
        char buffer[buffer_size];
    };

    // While it would be natural to use fdopendir()/readdir(),
    // our syscall thread pool doesn't support malloc(), which is
    // required for this to work.  So resort to using getdents()
    // instead.

    // From getdents(2):
    struct linux_dirent64 {
        ino64_t        d_ino;    /* 64-bit inode number */
        off64_t        d_off;    /* 64-bit offset to next structure */
        unsigned short d_reclen; /* Size of this dirent */
        unsigned char  d_type;   /* File type */
        char           d_name[]; /* Filename (null-terminated) */
    };

    auto w = make_lw_shared<work>();
    auto ret = w->s.listen(std::move(next));
    w->s.started().then([w, this] {
        auto eofcond = [w] { return w->eof; };
        return do_until(eofcond, [w, this] {
            if (w->current == w->total) {
                return engine()._thread_pool->submit<syscall_result<long>>([w , this] () {
                    auto ret = ::syscall(__NR_getdents64, _fd, reinterpret_cast<linux_dirent64*>(w->buffer), buffer_size);
                    return wrap_syscall(ret);
                }).then([w] (syscall_result<long> ret) {
                    ret.throw_if_error();
                    if (ret.result == 0) {
                        w->eof = true;
                    } else {
                        w->current = 0;
                        w->total = ret.result;
                    }
                });
            }
            auto start = w->buffer + w->current;
            auto de = reinterpret_cast<linux_dirent64*>(start);
            compat::optional<directory_entry_type> type;
            switch (de->d_type) {
            case DT_BLK:
                type = directory_entry_type::block_device;
                break;
            case DT_CHR:
                type = directory_entry_type::char_device;
                break;
            case DT_DIR:
                type = directory_entry_type::directory;
                break;
            case DT_FIFO:
                type = directory_entry_type::fifo;
                break;
            case DT_REG:
                type = directory_entry_type::regular;
                break;
            case DT_LNK:
                type = directory_entry_type::link;
                break;
            case DT_SOCK:
                type = directory_entry_type::socket;
                break;
            default:
                // unknown, ignore
                ;
            }
            w->current += de->d_reclen;
            sstring name = de->d_name;
            if (name == "." || name == "..") {
                return make_ready_future<>();
            }
            return w->s.produce({std::move(name), type});
        });
    }).then([w] {
        w->s.close();
    }).handle_exception([] (std::exception_ptr ignored) {});
    return ret;
}

void reactor::enable_timer(steady_clock_type::time_point when)
{
#ifndef HAVE_OSV
    itimerspec its;
    its.it_interval = {};
    its.it_value = to_timespec(when);
    _backend->arm_highres_timer(its);
#else
    using ns = std::chrono::nanoseconds;
    WITH_LOCK(_timer_mutex) {
        _timer_due = std::chrono::duration_cast<ns>(when.time_since_epoch()).count();
        _timer_cond.wake_one();
    }
#endif
}

void reactor::add_timer(timer<steady_clock_type>* tmr) {
    if (queue_timer(tmr)) {
        enable_timer(_timers.get_next_timeout());
    }
}

bool reactor::queue_timer(timer<steady_clock_type>* tmr) {
    return _timers.insert(*tmr);
}

void reactor::del_timer(timer<steady_clock_type>* tmr) {
    if (tmr->_expired) {
        _expired_timers.erase(_expired_timers.iterator_to(*tmr));
        tmr->_expired = false;
    } else {
        _timers.remove(*tmr);
    }
}

void reactor::add_timer(timer<lowres_clock>* tmr) {
    if (queue_timer(tmr)) {
        _lowres_next_timeout = _lowres_timers.get_next_timeout();
    }
}

bool reactor::queue_timer(timer<lowres_clock>* tmr) {
    return _lowres_timers.insert(*tmr);
}

void reactor::del_timer(timer<lowres_clock>* tmr) {
    if (tmr->_expired) {
        _expired_lowres_timers.erase(_expired_lowres_timers.iterator_to(*tmr));
        tmr->_expired = false;
    } else {
        _lowres_timers.remove(*tmr);
    }
}

void reactor::add_timer(timer<manual_clock>* tmr) {
    queue_timer(tmr);
}

bool reactor::queue_timer(timer<manual_clock>* tmr) {
    return _manual_timers.insert(*tmr);
}

void reactor::del_timer(timer<manual_clock>* tmr) {
    if (tmr->_expired) {
        _expired_manual_timers.erase(_expired_manual_timers.iterator_to(*tmr));
        tmr->_expired = false;
    } else {
        _manual_timers.remove(*tmr);
    }
}

void reactor::at_exit(std::function<future<> ()> func) {
    assert(!_stopping);
    _exit_funcs.push_back(std::move(func));
}

future<> reactor::run_exit_tasks() {
    _stop_requested.broadcast();
    _stopping = true;
    stop_aio_eventfd_loop();
    return do_for_each(_exit_funcs.rbegin(), _exit_funcs.rend(), [] (auto& func) {
        return func();
    });
}

void reactor::stop() {
    assert(engine()._id == 0);
    smp::cleanup_cpu();
    if (!_stopping) {
        run_exit_tasks().then([this] {
            do_with(semaphore(0), [this] (semaphore& sem) {
                for (unsigned i = 1; i < smp::count; i++) {
                    smp::submit_to<>(i, []() {
                        smp::cleanup_cpu();
                        return engine().run_exit_tasks().then([] {
                                engine()._stopped = true;
                        });
                    }).then([&sem]() {
                        sem.signal();
                    });
                }
                return sem.wait(smp::count - 1).then([this] {
                    _stopped = true;
                });
            });
        });
    }
}

void reactor::exit(int ret) {
    smp::submit_to(0, [this, ret] { _return = ret; stop(); });
}

uint64_t
reactor::pending_task_count() const {
    uint64_t ret = 0;
    for (auto&& tq : _task_queues) {
        ret += tq->_q.size();
    }
    return ret;
}

uint64_t
reactor::tasks_processed() const {
    return _global_tasks_processed;
}

void reactor::register_metrics() {

    namespace sm = seastar::metrics;

    _metric_groups.add_group("reactor", {
            sm::make_gauge("tasks_pending", std::bind(&reactor::pending_task_count, this), sm::description("Number of pending tasks in the queue")),
            // total_operations value:DERIVE:0:U
            sm::make_derive("tasks_processed", std::bind(&reactor::tasks_processed, this), sm::description("Total tasks processed")),
            sm::make_derive("polls", _polls, sm::description("Number of times pollers were executed")),
            sm::make_derive("timers_pending", std::bind(&decltype(_timers)::size, &_timers), sm::description("Number of tasks in the timer-pending queue")),
            sm::make_gauge("utilization", [this] { return (1-_load)  * 100; }, sm::description("CPU utilization")),
            sm::make_derive("cpu_busy_ms", [this] () -> int64_t { return total_busy_time() / 1ms; },
                    sm::description("Total cpu busy time in milliseconds")),
            sm::make_derive("cpu_steal_time_ms", [this] () -> int64_t { return total_steal_time() / 1ms; },
                    sm::description("Total steal time, the time in which some other process was running while Seastar was not trying to run (not sleeping)."
                                     "Because this is in userspace, some time that could be legitimally thought as steal time is not accounted as such. For example, if we are sleeping and can wake up but the kernel hasn't woken us up yet.")),
            // total_operations value:DERIVE:0:U
            sm::make_derive("aio_reads", _io_stats.aio_reads, sm::description("Total aio-reads operations")),

            sm::make_total_bytes("aio_bytes_read", _io_stats.aio_read_bytes, sm::description("Total aio-reads bytes")),
            // total_operations value:DERIVE:0:U
            sm::make_derive("aio_writes", _io_stats.aio_writes, sm::description("Total aio-writes operations")),
            sm::make_total_bytes("aio_bytes_write", _io_stats.aio_write_bytes, sm::description("Total aio-writes bytes")),
            sm::make_derive("aio_errors", _io_stats.aio_errors, sm::description("Total aio errors")),
            // total_operations value:DERIVE:0:U
            sm::make_derive("fsyncs", _fsyncs, sm::description("Total number of fsync operations")),
            // total_operations value:DERIVE:0:U
            sm::make_derive("io_threaded_fallbacks", std::bind(&thread_pool::operation_count, _thread_pool.get()),
                    sm::description("Total number of io-threaded-fallbacks operations")),

    });

    _metric_groups.add_group("memory", {
            sm::make_derive("malloc_operations", [] { return memory::stats().mallocs(); },
                    sm::description("Total number of malloc operations")),
            sm::make_derive("free_operations", [] { return memory::stats().frees(); }, sm::description("Total number of free operations")),
            sm::make_derive("cross_cpu_free_operations", [] { return memory::stats().cross_cpu_frees(); }, sm::description("Total number of cross cpu free")),
            sm::make_gauge("malloc_live_objects", [] { return memory::stats().live_objects(); }, sm::description("Number of live objects")),
            sm::make_current_bytes("free_memory", [] { return memory::stats().free_memory(); }, sm::description("Free memeory size in bytes")),
            sm::make_current_bytes("total_memory", [] { return memory::stats().total_memory(); }, sm::description("Total memeory size in bytes")),
            sm::make_current_bytes("allocated_memory", [] { return memory::stats().allocated_memory(); }, sm::description("Allocated memeory size in bytes")),
            sm::make_derive("reclaims_operations", [] { return memory::stats().reclaims(); }, sm::description("Total reclaims operations"))
    });

    _metric_groups.add_group("reactor", {
            sm::make_derive("logging_failures", [] { return logging_failures; }, sm::description("Total number of logging failures")),
            // total_operations value:DERIVE:0:U
            sm::make_derive("cpp_exceptions", _cxx_exceptions, sm::description("Total number of C++ exceptions")),
    });

    auto ioq_group = sm::label("mountpoint");
    for (auto& ioq : my_io_queues) {
        auto ioq_name = ioq_group(ioq->mountpoint());
        _metric_groups.add_group("reactor", {
                sm::make_gauge("io_queue_requests", [&ioq] { return ioq->queued_requests(); } , sm::description("Number of requests in the io queue"), {ioq_name}),
        });
    }

    using namespace seastar::metrics;
    _metric_groups.add_group("reactor", {
        make_counter("fstream_reads", _io_stats.fstream_reads,
                description(
                        "Counts reads from disk file streams.  A high rate indicates high disk activity."
                        " Contrast with other fstream_read* counters to locate bottlenecks.")),
        make_derive("fstream_read_bytes", _io_stats.fstream_read_bytes,
                description(
                        "Counts bytes read from disk file streams.  A high rate indicates high disk activity."
                        " Divide by fstream_reads to determine average read size.")),
        make_counter("fstream_reads_blocked", _io_stats.fstream_reads_blocked,
                description(
                        "Counts the number of times a disk read could not be satisfied from read-ahead buffers, and had to block."
                        " Indicates short streams, or incorrect read ahead configuration.")),
        make_derive("fstream_read_bytes_blocked", _io_stats.fstream_read_bytes_blocked,
                description(
                        "Counts the number of bytes read from disk that could not be satisfied from read-ahead buffers, and had to block."
                        " Indicates short streams, or incorrect read ahead configuration.")),
        make_counter("fstream_reads_aheads_discarded", _io_stats.fstream_read_aheads_discarded,
                description(
                        "Counts the number of times a buffer that was read ahead of time and was discarded because it was not needed, wasting disk bandwidth."
                        " Indicates over-eager read ahead configuration.")),
        make_derive("fstream_reads_ahead_bytes_discarded", _io_stats.fstream_read_ahead_discarded_bytes,
                description(
                        "Counts the number of buffered bytes that were read ahead of time and were discarded because they were not needed, wasting disk bandwidth."
                        " Indicates over-eager read ahead configuration.")),
    });
}

void reactor::run_tasks(task_queue& tq) {
    // Make sure new tasks will inherit our scheduling group
    *internal::current_scheduling_group_ptr() = scheduling_group(tq._id);
    auto& tasks = tq._q;
    while (!tasks.empty()) {
        auto tsk = std::move(tasks.front());
        tasks.pop_front();
        STAP_PROBE(seastar, reactor_run_tasks_single_start);
        task_histogram_add_task(*tsk);
        tsk->run_and_dispose();
        tsk.release();
        STAP_PROBE(seastar, reactor_run_tasks_single_end);
        ++tq._tasks_processed;
        ++_global_tasks_processed;
        // check at end of loop, to allow at least one task to run
        if (need_preempt()) {
            if (tasks.size() <= _max_task_backlog) {
                break;
            } else {
                // While need_preempt() is set, task execution is inefficient due to
                // need_preempt() checks breaking out of loops and .then() calls. See
                // #302.
                reset_preemption_monitor();
            }
        }
    }
}

#ifdef SEASTAR_SHUFFLE_TASK_QUEUE
void reactor::shuffle(std::unique_ptr<task>& t, task_queue& q) {
    static thread_local std::mt19937 gen = std::mt19937(std::default_random_engine()());
    std::uniform_int_distribution<size_t> tasks_dist{0, q._q.size() - 1};
    auto& to_swap = q._q[tasks_dist(gen)];
    std::swap(to_swap, t);
}
#endif

void reactor::force_poll() {
    request_preemption();
}

bool
reactor::flush_tcp_batches() {
    bool work = _flush_batching.size();
    while (!_flush_batching.empty()) {
        auto os = std::move(_flush_batching.front());
        _flush_batching.pop_front();
        os->poll_flush();
    }
    return work;
}

bool
reactor::do_expire_lowres_timers() {
    if (_lowres_next_timeout == lowres_clock::time_point()) {
        return false;
    }
    auto now = lowres_clock::now();
    if (now >= _lowres_next_timeout) {
        complete_timers(_lowres_timers, _expired_lowres_timers, [this] {
            if (!_lowres_timers.empty()) {
                _lowres_next_timeout = _lowres_timers.get_next_timeout();
            } else {
                _lowres_next_timeout = lowres_clock::time_point();
            }
        });
        return true;
    }
    return false;
}

void
reactor::expire_manual_timers() {
    complete_timers(_manual_timers, _expired_manual_timers, [] {});
}

void
manual_clock::expire_timers() {
    local_engine->expire_manual_timers();
}

void
manual_clock::advance(manual_clock::duration d) {
    _now.fetch_add(d.count());
    if (local_engine) {
        schedule_urgent(make_task(default_scheduling_group(), &manual_clock::expire_timers));
        smp::invoke_on_all(&manual_clock::expire_timers);
    }
}

bool
reactor::do_check_lowres_timers() const {
    if (_lowres_next_timeout == lowres_clock::time_point()) {
        return false;
    }
    return lowres_clock::now() > _lowres_next_timeout;
}

#ifndef HAVE_OSV

class reactor::io_pollfn final : public reactor::pollfn {
    reactor& _r;
public:
    io_pollfn(reactor& r) : _r(r) {}
    virtual bool poll() override final {
        return _r.process_io();
    }
    virtual bool pure_poll() override final {
        return poll(); // actually performs work, but triggers no user continuations, so okay
    }
    virtual bool try_enter_interrupt_mode() override {
        // Because aio depends on polling, it cannot generate events to wake us up, Therefore, sleep
        // is only possible if there are no in-flight aios. If there are, we need to keep polling.
        //
        // Alternatively, if we enabled _aio_eventfd, we can always enter
        unsigned executing = 0;
        for (auto& ioq : _r.my_io_queues) {
            executing += ioq->requests_currently_executing();
        }
        return executing == 0 || _r._aio_eventfd;
    }
    virtual void exit_interrupt_mode() override {
        // nothing to do
    }
};

#endif

class reactor::signal_pollfn final : public reactor::pollfn {
    reactor& _r;
public:
    signal_pollfn(reactor& r) : _r(r) {}
    virtual bool poll() final override {
        return _r._signals.poll_signal();
    }
    virtual bool pure_poll() override final {
        return _r._signals.pure_poll_signal();
    }
    virtual bool try_enter_interrupt_mode() override {
        // Signals will interrupt our epoll_pwait() call, but
        // disable them now to avoid a signal between this point
        // and epoll_pwait()
        sigset_t block_all;
        sigfillset(&block_all);
        ::pthread_sigmask(SIG_SETMASK, &block_all, &_r._active_sigmask);
        if (poll()) {
            // raced already, and lost
            exit_interrupt_mode();
            return false;
        }
        return true;
    }
    virtual void exit_interrupt_mode() override final {
        ::pthread_sigmask(SIG_SETMASK, &_r._active_sigmask, nullptr);
    }
};

class reactor::batch_flush_pollfn final : public reactor::pollfn {
    reactor& _r;
public:
    batch_flush_pollfn(reactor& r) : _r(r) {}
    virtual bool poll() final override {
        return _r.flush_tcp_batches();
    }
    virtual bool pure_poll() override final {
        return poll(); // actually performs work, but triggers no user continuations, so okay
    }
    virtual bool try_enter_interrupt_mode() override {
        // This is a passive poller, so if a previous poll
        // returned false (idle), there's no more work to do.
        return true;
    }
    virtual void exit_interrupt_mode() override final {
    }
};

class reactor::aio_batch_submit_pollfn final : public reactor::pollfn {
    reactor& _r;
public:
    aio_batch_submit_pollfn(reactor& r) : _r(r) {}
    virtual bool poll() final override {
        return _r.flush_pending_aio();
    }
    virtual bool pure_poll() override final {
        return poll(); // actually performs work, but triggers no user continuations, so okay
    }
    virtual bool try_enter_interrupt_mode() override {
        // This is a passive poller, so if a previous poll
        // returned false (idle), there's no more work to do.
        return true;
    }
    virtual void exit_interrupt_mode() override final {
    }
};

class reactor::drain_cross_cpu_freelist_pollfn final : public reactor::pollfn {
public:
    virtual bool poll() final override {
        return memory::drain_cross_cpu_freelist();
    }
    virtual bool pure_poll() override final {
        return poll(); // actually performs work, but triggers no user continuations, so okay
    }
    virtual bool try_enter_interrupt_mode() override {
        // Other cpus can queue items for us to free; and they won't notify
        // us about them.  But it's okay to ignore those items, freeing them
        // doesn't have any side effects.
        //
        // We'll take care of those items when we wake up for another reason.
        return true;
    }
    virtual void exit_interrupt_mode() override final {
    }
};

class reactor::lowres_timer_pollfn final : public reactor::pollfn {
    reactor& _r;
    // A highres timer is implemented as a waking  signal; so
    // we arm one when we have a lowres timer during sleep, so
    // it can wake us up.
    timer<> _nearest_wakeup { [this] { _armed = false; } };
    bool _armed = false;
public:
    lowres_timer_pollfn(reactor& r) : _r(r) {}
    virtual bool poll() final override {
        return _r.do_expire_lowres_timers();
    }
    virtual bool pure_poll() final override {
        return _r.do_check_lowres_timers();
    }
    virtual bool try_enter_interrupt_mode() override {
        // arm our highres timer so a signal will wake us up
        auto next = _r._lowres_next_timeout;
        if (next == lowres_clock::time_point()) {
            // no pending timers
            return true;
        }
        auto now = lowres_clock::now();
        if (next <= now) {
            // whoops, go back
            return false;
        }
        _nearest_wakeup.arm(next - now);
        _armed = true;
        return true;
    }
    virtual void exit_interrupt_mode() override final {
        if (_armed) {
            _nearest_wakeup.cancel();
            _armed = false;
        }
    }
};

class reactor::smp_pollfn final : public reactor::pollfn {
    reactor& _r;
public:
    smp_pollfn(reactor& r) : _r(r) {}
    virtual bool poll() final override {
        return (smp::poll_queues() |
                alien::smp::poll_queues());
    }
    virtual bool pure_poll() final override {
        return (smp::pure_poll_queues() ||
                alien::smp::pure_poll_queues());
    }
    virtual bool try_enter_interrupt_mode() override {
        // systemwide_memory_barrier() is very slow if run concurrently,
        // so don't go to sleep if it is running now.
        _r._sleeping.store(true, std::memory_order_relaxed);
        bool barrier_done = try_systemwide_memory_barrier();
        if (!barrier_done) {
            _r._sleeping.store(false, std::memory_order_relaxed);
            return false;
        }
        if (poll()) {
            // raced
            _r._sleeping.store(false, std::memory_order_relaxed);
            return false;
        }
        return true;
    }
    virtual void exit_interrupt_mode() override final {
        _r._sleeping.store(false, std::memory_order_relaxed);
    }
};

class reactor::execution_stage_pollfn final : public reactor::pollfn {
    internal::execution_stage_manager& _esm;
public:
    execution_stage_pollfn() : _esm(internal::execution_stage_manager::get()) { }

    virtual bool poll() override {
        return _esm.flush();
    }
    virtual bool pure_poll() override {
        return _esm.poll();
    }
    virtual bool try_enter_interrupt_mode() override {
        // This is a passive poller, so if a previous poll
        // returned false (idle), there's no more work to do.
        return true;
    }
    virtual void exit_interrupt_mode() override { }
};

class reactor::syscall_pollfn final : public reactor::pollfn {
    reactor& _r;
public:
    syscall_pollfn(reactor& r) : _r(r) {}
    virtual bool poll() final override {
        return _r._thread_pool->complete();
    }
    virtual bool pure_poll() override final {
        return poll(); // actually performs work, but triggers no user continuations, so okay
    }
    virtual bool try_enter_interrupt_mode() override {
        _r._thread_pool->enter_interrupt_mode();
        if (poll()) {
            // raced
            _r._thread_pool->exit_interrupt_mode();
            return false;
        }
        return true;
    }
    virtual void exit_interrupt_mode() override final {
        _r._thread_pool->exit_interrupt_mode();
    }
};


class reactor::epoll_pollfn final : public reactor::pollfn {
    reactor& _r;
    uint32_t count=0;
public:
    epoll_pollfn(reactor& r) : _r(r) {}
    virtual bool poll() final override {
        ++count;
        if (count % 1000 != 0) {
            return false;
        }
        return _r.wait_and_process();
    }
    virtual bool pure_poll() override final {
        return poll(); // actually performs work, but triggers no user continuations, so okay
    }
    virtual bool try_enter_interrupt_mode() override {
        // Since we'll be sleeping in epoll, no need to do anything
        // for interrupt mode.
        return true;
    }
    virtual void exit_interrupt_mode() override final {
    }
};

void
reactor::wakeup() {
    uint64_t one = 1;
    ::write(_notify_eventfd.get(), &one, sizeof(one));
}

void reactor::start_aio_eventfd_loop() {
    if (!_aio_eventfd) {
        return;
    }
    future<> loop_done = repeat([this] {
        return _aio_eventfd->readable().then([this] {
            char garbage[8];
            ::read(_aio_eventfd->get_fd(), garbage, 8); // totally uninteresting
            return _stopping ? stop_iteration::yes : stop_iteration::no;
        });
    });
    // must use make_lw_shared, because at_exit expects a copyable function
    at_exit([loop_done = make_lw_shared(std::move(loop_done))] {
        return std::move(*loop_done);
    });
}

void reactor::stop_aio_eventfd_loop() {
    if (!_aio_eventfd) {
        return;
    }
    uint64_t one = 1;
    ::write(_aio_eventfd->get_fd(), &one, 8);
}

inline
bool
reactor::have_more_tasks() const {
    return _active_task_queues.size() + _activating_task_queues.size();
}

void reactor::insert_active_task_queue(task_queue* tq) {
    tq->_active = true;
    auto& atq = _active_task_queues;
    auto less = task_queue::indirect_compare();
    if (atq.empty() || less(atq.back(), tq)) {
        // Common case: idle->working
        // Common case: CPU intensive task queue going to the back
        atq.push_back(tq);
    } else {
        // Common case: newly activated queue preempting everything else
        atq.push_front(tq);
        // Less common case: newly activated queue behind something already active
        size_t i = 0;
        while (i + 1 != atq.size() && !less(atq[i], atq[i+1])) {
            std::swap(atq[i], atq[i+1]);
            ++i;
        }
    }
}

void
reactor::insert_activating_task_queues() {
    // Quadratic, but since we expect the common cases in insert_active_task_queue() to dominate, faster
    for (auto&& tq : _activating_task_queues) {
        insert_active_task_queue(tq);
    }
    _activating_task_queues.clear();
}

void
reactor::run_some_tasks() {
    if (!have_more_tasks()) {
        return;
    }
    sched_print("run_some_tasks: start");
    reset_preemption_monitor();

    sched_clock::time_point t_run_completed = std::chrono::steady_clock::now();
    STAP_PROBE(seastar, reactor_run_tasks_start);
    _cpu_stall_detector->start_task_run(t_run_completed);
    do {
        auto t_run_started = t_run_completed;
        insert_activating_task_queues();
        auto tq = _active_task_queues.front();
        _active_task_queues.pop_front();
        sched_print("running tq {} {}", (void*)tq, tq->_name);
        tq->_current = true;
        _last_vruntime = std::max(tq->_vruntime, _last_vruntime);
        run_tasks(*tq);
        tq->_current = false;
        t_run_completed = std::chrono::steady_clock::now();
        auto delta = t_run_completed - t_run_started;
        account_runtime(*tq, delta);
        sched_print("run complete ({} {}); time consumed {} usec; final vruntime {} empty {}",
                (void*)tq, tq->_name, delta / 1us, tq->_vruntime, tq->_q.empty());
        if (!tq->_q.empty()) {
            insert_active_task_queue(tq);
        } else {
            tq->_active = false;
        }
    } while (have_more_tasks() && !need_preempt());
    _cpu_stall_detector->end_task_run(t_run_completed);
    STAP_PROBE(seastar, reactor_run_tasks_end);
    *internal::current_scheduling_group_ptr() = default_scheduling_group(); // Prevent inheritance from last group run
    sched_print("run_some_tasks: end");
}

void
reactor::activate(task_queue& tq) {
    if (tq._active) {
        return;
    }
    sched_print("activating {} {}", (void*)&tq, tq._name);
    // If activate() was called, the task queue is likely network-bound or I/O bound, not CPU-bound. As
    // such its vruntime will be low, and it will have a large advantage over other task queues. Limit
    // the advantage so it doesn't dominate scheduling for a long time, in case it _does_ become CPU
    // bound later.
    //
    // FIXME: different scheduling groups have different sensitivity to jitter, take advantage
    if (_last_vruntime > tq._vruntime) {
        sched_print("tq {} {} losing vruntime {} due to sleep", (void*)&tq, tq._name, _last_vruntime - tq._vruntime);
    }
    tq._vruntime = std::max(_last_vruntime, tq._vruntime);
    _activating_task_queues.push_back(&tq);
}

void reactor::service_highres_timer() {
    complete_timers(_timers, _expired_timers, [this] {
        if (!_timers.empty()) {
            enable_timer(_timers.get_next_timeout());
        }
    });
}

int reactor::run() {
    auto signal_stack = install_signal_handler_stack();

    register_metrics();

    compat::optional<poller> io_poller = {};
    compat::optional<poller> aio_poller = {};
    compat::optional<poller> smp_poller = {};

    // I/O Performance greatly increases if the smp poller runs before the I/O poller. This is
    // because requests that were just added can be polled and processed by the I/O poller right
    // away.
    if (smp::count > 1) {
        smp_poller = poller(std::make_unique<smp_pollfn>(*this));
    }
    if (my_io_queues.size() > 0) {
#ifndef HAVE_OSV
        io_poller = poller(std::make_unique<io_pollfn>(*this));
#endif
        aio_poller = poller(std::make_unique<aio_batch_submit_pollfn>(*this));
    }

    poller batch_flush_poller(std::make_unique<batch_flush_pollfn>(*this));
    poller execution_stage_poller(std::make_unique<execution_stage_pollfn>());

    start_aio_eventfd_loop();

    if (_id == 0 && _cfg.auto_handle_sigint_sigterm) {
       if (_handle_sigint) {
          _signals.handle_signal_once(SIGINT, [this] { stop(); });
       }
       _signals.handle_signal_once(SIGTERM, [this] { stop(); });
    }

    if (smp::_rdma_device != "") {
        _rdma_stack = rdma::RDMAStack::makeRDMAStack(memory::getMemRegionStart(), memory::getMemRegionSize());
        if (!_rdma_stack) {
            fmt::print("warning: failed to initialize rdma stack\n");
        }
    }

    _cpu_started.wait(smp::count).then([this] {
        _network_stack->initialize().then([this] {
            _start_promise.set_value();
        });
    });
    _network_stack_ready_promise.get_future().then([this] (std::unique_ptr<network_stack> stack) {
        _network_stack = std::move(stack);
        for (unsigned c = 0; c < smp::count; c++) {
            smp::submit_to(c, [] {
                    engine()._cpu_started.signal();
            });
        }
    });

    poller syscall_poller(std::make_unique<syscall_pollfn>(*this));

    poller drain_cross_cpu_freelist(std::make_unique<drain_cross_cpu_freelist_pollfn>());

    // expire_lowres_timers must be before sig_poller, because lowres_timer_pollfn
    // may arm the first highres timer, which can add a new signal to be registerd. If the order
    // is reversed, then signal_pollfn::exit_interrupt_mode() can re-block the timer signal.
    poller expire_lowres_timers(std::make_unique<lowres_timer_pollfn>(*this));
    poller sig_poller(std::make_unique<signal_pollfn>(*this));

    using namespace std::chrono_literals;
    timer<lowres_clock> load_timer;
    auto last_idle = _total_idle;
    auto idle_start = sched_clock::now(), idle_end = idle_start;
    load_timer.set_callback([this, &last_idle, &idle_start, &idle_end] () mutable {
        _total_idle += idle_end - idle_start;
        auto load = double((_total_idle - last_idle).count()) / double(std::chrono::duration_cast<sched_clock::duration>(1s).count());
        last_idle = _total_idle;
        load = std::min(load, 1.0);
        idle_start = idle_end;
        _loads.push_front(load);
        if (_loads.size() > 5) {
            auto drop = _loads.back();
            _loads.pop_back();
            _load -= (drop/5);
        }
        _load += (load/5);
    });
    load_timer.arm_periodic(1s);

    itimerspec its = seastar::posix::to_relative_itimerspec(_task_quota, _task_quota);
    _task_quota_timer.timerfd_settime(0, its);
    auto& task_quote_itimerspec = its;

    struct sigaction sa_block_notifier = {};
    sa_block_notifier.sa_handler = &reactor::block_notifier;
    sa_block_notifier.sa_flags = SA_RESTART;
    auto r = sigaction(cpu_stall_detector::signal_number(), &sa_block_notifier, nullptr);
    assert(r == 0);

    bool idle = false;

    std::function<bool()> check_for_work = [this] () {
        return poll_once() || have_more_tasks();
    };
    std::function<bool()> pure_check_for_work = [this] () {
        return pure_poll_once() || have_more_tasks();
    };
    while (true) {
        run_some_tasks();
        if (_stopped) {
            load_timer.cancel();
            // Final tasks may include sending the last response to cpu 0, so run them
            while (have_more_tasks()) {
                run_some_tasks();
            }
            while (!_at_destroy_tasks->_q.empty()) {
                run_tasks(*_at_destroy_tasks);
            }
            smp::arrive_at_event_loop_end();
            if (_id == 0) {
                smp::join_all();
            }
            break;
        }

        _polls++;

        if (check_for_work()) {
            if (idle) {
                _total_idle += idle_end - idle_start;
                account_idle(idle_end - idle_start);
                idle_start = idle_end;
                idle = false;
            }
        } else {
            idle_end = sched_clock::now();
            if (!idle) {
                idle_start = idle_end;
                idle = true;
            }
            bool go_to_sleep = true;
            try {
                // we can't run check_for_work(), because that can run tasks in the context
                // of the idle handler which change its state, without the idle handler expecting
                // it.  So run pure_check_for_work() instead.
                auto handler_result = _idle_cpu_handler(pure_check_for_work);
                go_to_sleep = handler_result == idle_cpu_handler_result::no_more_work;
            } catch (...) {
                report_exception("Exception while running idle cpu handler", std::current_exception());
            }
            if (go_to_sleep) {
                internal::cpu_relax();
                if (idle_end - idle_start > _max_poll_time) {
                    // Turn off the task quota timer to avoid spurious wakeups
                    struct itimerspec zero_itimerspec = {};
                    _task_quota_timer.timerfd_settime(0, zero_itimerspec);
                    auto start_sleep = sched_clock::now();
                    _cpu_stall_detector->start_sleep();
                    sleep();
                    _cpu_stall_detector->end_sleep();
                    // We may have slept for a while, so freshen idle_end
                    idle_end = sched_clock::now();
                    _total_sleep += idle_end - start_sleep;
                    _task_quota_timer.timerfd_settime(0, task_quote_itimerspec);
                }
            } else {
                // We previously ran pure_check_for_work(), might not actually have performed
                // any work.
                check_for_work();
            }
        }
    }
    // To prevent ordering issues from rising, destroy the I/O queue explicitly at this point.
    // This is needed because the reactor is destroyed from the thread_local destructors. If
    // the I/O queue happens to use any other infrastructure that is also kept this way (for
    // instance, collectd), we will not have any way to guarantee who is destroyed first.
    my_io_queues.clear();
    return _return;
}

void
reactor::sleep() {
    for (auto i = _pollers.begin(); i != _pollers.end(); ++i) {
        auto ok = (*i)->try_enter_interrupt_mode();
        if (!ok) {
            while (i != _pollers.begin()) {
                (*--i)->exit_interrupt_mode();
            }
            return;
        }
    }
    wait_and_process(-1, &_active_sigmask);
    for (auto i = _pollers.rbegin(); i != _pollers.rend(); ++i) {
        (*i)->exit_interrupt_mode();
    }
}

void
reactor::start_epoll() {
    if (!_epoll_poller) {
        _epoll_poller = poller(std::make_unique<epoll_pollfn>(*this));
    }
}

bool
reactor::poll_once() {
    bool work = false;
    for (auto c : _pollers) {
        work |= c->poll();
    }

    return work;
}

bool
reactor::pure_poll_once() {
    for (auto c : _pollers) {
        if (c->pure_poll()) {
            return true;
        }
    }
    return false;
}

class reactor::poller::registration_task : public task {
private:
    poller* _p;
public:
    explicit registration_task(poller* p) : _p(p) {}
    virtual void run_and_dispose() noexcept override {
        if (_p) {
            engine().register_poller(_p->_pollfn.get());
            _p->_registration_task = nullptr;
        }
        delete this;
    }
    void cancel() {
        _p = nullptr;
    }
    void moved(poller* p) {
        _p = p;
    }
};

class reactor::poller::deregistration_task : public task {
private:
    std::unique_ptr<pollfn> _p;
public:
    explicit deregistration_task(std::unique_ptr<pollfn>&& p) : _p(std::move(p)) {}
    virtual void run_and_dispose() noexcept override {
        engine().unregister_poller(_p.get());
        delete this;
    }
};

void reactor::register_poller(pollfn* p) {
    _pollers.push_back(p);
}

void reactor::unregister_poller(pollfn* p) {
    _pollers.erase(std::find(_pollers.begin(), _pollers.end(), p));
}

void reactor::replace_poller(pollfn* old, pollfn* neww) {
    std::replace(_pollers.begin(), _pollers.end(), old, neww);
}

reactor::poller::poller(poller&& x)
        : _pollfn(std::move(x._pollfn)), _registration_task(x._registration_task) {
    if (_pollfn && _registration_task) {
        _registration_task->moved(this);
    }
}

reactor::poller&
reactor::poller::operator=(poller&& x) {
    if (this != &x) {
        this->~poller();
        new (this) poller(std::move(x));
    }
    return *this;
}

void
reactor::poller::do_register() {
    // We can't just insert a poller into reactor::_pollers, because we
    // may be running inside a poller ourselves, and so in the middle of
    // iterating reactor::_pollers itself.  So we schedule a task to add
    // the poller instead.
    auto task = std::make_unique<registration_task>(this);
    auto tmp = task.get();
    engine().add_task(std::move(task));
    _registration_task = tmp;
}

reactor::poller::~poller() {
    // We can't just remove the poller from reactor::_pollers, because we
    // may be running inside a poller ourselves, and so in the middle of
    // iterating reactor::_pollers itself.  So we schedule a task to remove
    // the poller instead.
    //
    // Since we don't want to call the poller after we exit the destructor,
    // we replace it atomically with another one, and schedule a task to
    // delete the replacement.
    if (_pollfn) {
        if (_registration_task) {
            // not added yet, so don't do it at all.
            _registration_task->cancel();
        } else {
            auto dummy = make_pollfn([] { return false; });
            auto dummy_p = dummy.get();
            auto task = std::make_unique<deregistration_task>(std::move(dummy));
            engine().add_task(std::move(task));
            engine().replace_poller(_pollfn.get(), dummy_p);
        }
    }
}

bool
reactor_backend_epoll::wait_and_process(int timeout, const sigset_t* active_sigmask) {
    std::array<epoll_event, 128> eevt;
    int nr = ::epoll_pwait(_epollfd.get(), eevt.data(), eevt.size(), timeout, active_sigmask);
    if (nr == -1 && errno == EINTR) {
        return false; // gdb can cause this
    }
    assert(nr != -1);
    for (int i = 0; i < nr; ++i) {
        auto& evt = eevt[i];
        auto pfd = reinterpret_cast<pollable_fd_state*>(evt.data.ptr);
        if (!pfd) {
            char dummy[8];
            _r->_notify_eventfd.read(dummy, 8);
            continue;
        }
        if (evt.events & (EPOLLHUP | EPOLLERR)) {
            // treat the events as required events when error occurs, let
            // send/recv/accept/connect handle the specific error.
            evt.events = pfd->events_requested;
        }
        auto events = evt.events & (EPOLLIN | EPOLLOUT);
        auto events_to_remove = events & ~pfd->events_requested;
        if (pfd->events_rw) {
            // accept() signals normal completions via EPOLLIN, but errors (due to shutdown())
            // via EPOLLOUT|EPOLLHUP, so we have to wait for both EPOLLIN and EPOLLOUT with the
            // same future
            complete_epoll_event(*pfd, &pollable_fd_state::pollin, events, EPOLLIN|EPOLLOUT);
        } else {
            // Normal processing where EPOLLIN and EPOLLOUT are waited for via different
            // futures.
            complete_epoll_event(*pfd, &pollable_fd_state::pollin, events, EPOLLIN);
            complete_epoll_event(*pfd, &pollable_fd_state::pollout, events, EPOLLOUT);
        }
        if (events_to_remove) {
            pfd->events_epoll &= ~events_to_remove;
            evt.events = pfd->events_epoll;
            auto op = evt.events ? EPOLL_CTL_MOD : EPOLL_CTL_DEL;
            ::epoll_ctl(_epollfd.get(), op, pfd->fd.get(), &evt);
        }
    }
    return nr;
}

syscall_work_queue::syscall_work_queue()
    : _pending()
    , _completed()
    , _start_eventfd(0) {
}

void syscall_work_queue::submit_item(std::unique_ptr<syscall_work_queue::work_item> item) {
    _queue_has_room.wait().then([this, item = std::move(item)] () mutable {
        _pending.push(item.release());
        _start_eventfd.signal(1);
    });
}

unsigned syscall_work_queue::complete() {
    std::array<work_item*, queue_length> tmp_buf;
    auto end = tmp_buf.data();
    auto nr = _completed.consume_all([&] (work_item* wi) {
        *end++ = wi;
    });
    for (auto p = tmp_buf.data(); p != end; ++p) {
        auto wi = *p;
        wi->complete();
        delete wi;
    }
    _queue_has_room.signal(nr);
    return nr;
}


struct smp_service_group_impl {
    std::vector<semaphore> clients;   // one client per server shard
};

static semaphore smp_service_group_management_sem{1};
static thread_local std::vector<smp_service_group_impl> smp_service_groups;

future<smp_service_group> create_smp_service_group(smp_service_group_config ssgc) {
    ssgc.max_nonlocal_requests = std::max(ssgc.max_nonlocal_requests, smp::count - 1);
    return smp::submit_to(0, [ssgc] {
        return with_semaphore(smp_service_group_management_sem, 1, [ssgc] {
            auto it = boost::range::find_if(smp_service_groups, [&] (smp_service_group_impl& ssgi) { return ssgi.clients.empty(); });
            size_t id = it - smp_service_groups.begin();
            return smp::invoke_on_all([ssgc, id] {
                if (id >= smp_service_groups.size()) {
                    smp_service_groups.resize(id + 1); // may throw
                }
                smp_service_groups[id].clients.reserve(smp::count); // may throw
                auto per_client = smp::count > 1 ? ssgc.max_nonlocal_requests / (smp::count - 1) : 0u;
                for (unsigned i = 0; i != smp::count; ++i) {
                    smp_service_groups[id].clients.emplace_back(per_client);
                }
            }).handle_exception([id] (std::exception_ptr e) {
                // rollback
                return smp::invoke_on_all([id] {
                    if (smp_service_groups.size() > id) {
                        smp_service_groups[id].clients.clear();
                    }
                }).then([e = std::move(e)] () mutable {
                    std::rethrow_exception(std::move(e));
                });
            }).then([id] {
                return smp_service_group(id);
            });
        });
    });
}

future<> destroy_smp_service_group(smp_service_group ssg) {
    return smp::submit_to(0, [ssg] {
        return with_semaphore(smp_service_group_management_sem, 1, [ssg] {
            auto id = internal::smp_service_group_id(ssg);
            return smp::invoke_on_all([id] {
                smp_service_groups[id].clients.clear();
            });
        });
    });
}

void init_default_smp_service_group() {
    smp_service_groups.emplace_back();
    auto& ssg0 = smp_service_groups.back();
    ssg0.clients.reserve(smp::count);
    for (unsigned i = 0; i != smp::count; ++i) {
        ssg0.clients.emplace_back(semaphore::max_counter());
    }
}

smp_message_queue::smp_message_queue(reactor* from, reactor* to)
    : _pending(to)
    , _completed(from)
{
}

smp_message_queue::~smp_message_queue()
{
    if (_pending.remote != _completed.remote) {
        _tx.a.~aa();
    }
}

void smp_message_queue::stop() {
    _metrics.clear();
}

void smp_message_queue::move_pending() {
    auto begin = _tx.a.pending_fifo.cbegin();
    auto end = _tx.a.pending_fifo.cend();
    end = _pending.push(begin, end);
    if (begin == end) {
        return;
    }
    auto nr = end - begin;
    _pending.maybe_wakeup();
    _tx.a.pending_fifo.erase(begin, end);
    _current_queue_length += nr;
    _last_snt_batch = nr;
    _sent += nr;
}

bool smp_message_queue::pure_poll_tx() const {
    // can't use read_available(), not available on older boost
    // empty() is not const, so need const_cast.
    return !const_cast<lf_queue&>(_completed).empty();
}

void smp_message_queue::submit_item(shard_id t, std::unique_ptr<smp_message_queue::work_item> item) {
  // matching signal() in process_completions()
  auto ssg_id = internal::smp_service_group_id(item->ssg);
  auto& sem = smp_service_groups[ssg_id].clients[t];
  get_units(sem, 1).then([this, item = std::move(item)] (semaphore_units<> u) mutable {
    _tx.a.pending_fifo.push_back(item.get());
    // no exceptions from this point
    item.release();
    u.release();
    if (_tx.a.pending_fifo.size() >= batch_size) {
        move_pending();
    }
  });
}

void smp_message_queue::respond(work_item* item) {
    _completed_fifo.push_back(item);
    if (_completed_fifo.size() >= batch_size || engine()._stopped) {
        flush_response_batch();
    }
}

void smp_message_queue::flush_response_batch() {
    if (!_completed_fifo.empty()) {
        auto begin = _completed_fifo.cbegin();
        auto end = _completed_fifo.cend();
        end = _completed.push(begin, end);
        if (begin == end) {
            return;
        }
        _completed.maybe_wakeup();
        _completed_fifo.erase(begin, end);
    }
}

bool smp_message_queue::has_unflushed_responses() const {
    return !_completed_fifo.empty();
}

bool smp_message_queue::pure_poll_rx() const {
    // can't use read_available(), not available on older boost
    // empty() is not const, so need const_cast.
    return !const_cast<lf_queue&>(_pending).empty();
}

void
smp_message_queue::lf_queue::maybe_wakeup() {
    // Called after lf_queue_base::push().
    //
    // This is read-after-write, which wants memory_order_seq_cst,
    // but we insert that barrier using systemwide_memory_barrier()
    // because seq_cst is so expensive.
    //
    // However, we do need a compiler barrier:
    std::atomic_signal_fence(std::memory_order_seq_cst);
    if (remote->_sleeping.load(std::memory_order_relaxed)) {
        // We are free to clear it, because we're sending a signal now
        remote->_sleeping.store(false, std::memory_order_relaxed);
        remote->wakeup();
    }
}

smp_message_queue::lf_queue::~lf_queue() {
    consume_all([] (work_item* ptr) {
        delete ptr;
    });
}


template<size_t PrefetchCnt, typename Func>
size_t smp_message_queue::process_queue(lf_queue& q, Func process) {
    // copy batch to local memory in order to minimize
    // time in which cross-cpu data is accessed
    work_item* items[queue_length + PrefetchCnt];
    work_item* wi;
    if (!q.pop(wi))
        return 0;
    // start prefetching first item before popping the rest to overlap memory
    // access with potential cache miss the second pop may cause
    prefetch<2>(wi);
    auto nr = q.pop(items);
    std::fill(std::begin(items) + nr, std::begin(items) + nr + PrefetchCnt, nr ? items[nr - 1] : wi);
    unsigned i = 0;
    do {
        prefetch_n<2>(std::begin(items) + i, std::begin(items) + i + PrefetchCnt);
        process(wi);
        wi = items[i++];
    } while(i <= nr);

    return nr + 1;
}

size_t smp_message_queue::process_completions(shard_id t) {
    auto nr = process_queue<prefetch_cnt*2>(_completed, [t] (work_item* wi) {
        wi->complete();
        auto ssg_id = smp_service_group_id(wi->ssg);
        smp_service_groups[ssg_id].clients[t].signal();
        delete wi;
    });
    _current_queue_length -= nr;
    _compl += nr;
    _last_cmpl_batch = nr;

    return nr;
}

void smp_message_queue::flush_request_batch() {
    if (!_tx.a.pending_fifo.empty()) {
        move_pending();
    }
}

size_t smp_message_queue::process_incoming() {
    auto nr = process_queue<prefetch_cnt>(_pending, [] (work_item* wi) {
        wi->process();
    });
    _received += nr;
    _last_rcv_batch = nr;
    return nr;
}

void smp_message_queue::start(unsigned cpuid) {
    _tx.init();
    namespace sm = seastar::metrics;
    char instance[10];
    std::snprintf(instance, sizeof(instance), "%u-%u", engine().cpu_id(), cpuid);
    _metrics.add_group("smp", {
            // queue_length     value:GAUGE:0:U
            // Absolute value of num packets in last tx batch.
            sm::make_queue_length("send_batch_queue_length", _last_snt_batch, sm::description("Current send batch queue length"), {sm::shard_label(instance)})(sm::metric_disabled),
            sm::make_queue_length("receive_batch_queue_length", _last_rcv_batch, sm::description("Current receive batch queue length"), {sm::shard_label(instance)})(sm::metric_disabled),
            sm::make_queue_length("complete_batch_queue_length", _last_cmpl_batch, sm::description("Current complete batch queue length"), {sm::shard_label(instance)})(sm::metric_disabled),
            sm::make_queue_length("send_queue_length", _current_queue_length, sm::description("Current send queue length"), {sm::shard_label(instance)})(sm::metric_disabled),
            // total_operations value:DERIVE:0:U
            sm::make_derive("total_received_messages", _received, sm::description("Total number of received messages"), {sm::shard_label(instance)})(sm::metric_disabled),
            // total_operations value:DERIVE:0:U
            sm::make_derive("total_sent_messages", _sent, sm::description("Total number of sent messages"), {sm::shard_label(instance)})(sm::metric_disabled),
            // total_operations value:DERIVE:0:U
            sm::make_derive("total_completed_messages", _compl, sm::description("Total number of messages completed"), {sm::shard_label(instance)})(sm::metric_disabled)
    });
}

/* not yet implemented for OSv. TODO: do the notification like we do class smp. */
#ifndef HAVE_OSV
thread_pool::thread_pool(reactor* r, sstring name) : _reactor(r), _worker_thread([this, name] { work(name); }) {
}

void thread_pool::work(sstring name) {
    pthread_setname_np(pthread_self(), name.c_str());
    sigset_t mask;
    sigfillset(&mask);
    auto r = ::pthread_sigmask(SIG_BLOCK, &mask, NULL);
    throw_pthread_error(r);
    std::array<syscall_work_queue::work_item*, syscall_work_queue::queue_length> tmp_buf;
    while (true) {
        uint64_t count;
        auto r = ::read(inter_thread_wq._start_eventfd.get_read_fd(), &count, sizeof(count));
        assert(r == sizeof(count));
        if (_stopped.load(std::memory_order_relaxed)) {
            break;
        }
        auto end = tmp_buf.data();
        inter_thread_wq._pending.consume_all([&] (syscall_work_queue::work_item* wi) {
            *end++ = wi;
        });
        for (auto p = tmp_buf.data(); p != end; ++p) {
            auto wi = *p;
            wi->process();
            inter_thread_wq._completed.push(wi);
        }
        if (_main_thread_idle.load(std::memory_order_seq_cst)) {
            uint64_t one = 1;
            ::write(_reactor->_notify_eventfd.get(), &one, 8);
        }
    }
}

thread_pool::~thread_pool() {
    _stopped.store(true, std::memory_order_relaxed);
    inter_thread_wq._start_eventfd.signal(1);
    _worker_thread.join();
}
#endif

readable_eventfd writeable_eventfd::read_side() {
    return readable_eventfd(_fd.dup());
}

file_desc writeable_eventfd::try_create_eventfd(size_t initial) {
    assert(size_t(int(initial)) == initial);
    return file_desc::eventfd(initial, EFD_CLOEXEC);
}

void writeable_eventfd::signal(size_t count) {
    uint64_t c = count;
    auto r = _fd.write(&c, sizeof(c));
    assert(r == sizeof(c));
}

writeable_eventfd readable_eventfd::write_side() {
    return writeable_eventfd(_fd.get_file_desc().dup());
}

file_desc readable_eventfd::try_create_eventfd(size_t initial) {
    assert(size_t(int(initial)) == initial);
    return file_desc::eventfd(initial, EFD_CLOEXEC | EFD_NONBLOCK);
}

future<size_t> readable_eventfd::wait() {
    return engine().readable(*_fd._s).then([this] {
        uint64_t count;
        int r = ::read(_fd.get_fd(), &count, sizeof(count));
        assert(r == sizeof(count));
        return make_ready_future<size_t>(count);
    });
}

void schedule(std::unique_ptr<task>&& t) noexcept {
    engine().add_task(std::move(t));
}

void schedule_urgent(std::unique_ptr<task>&& t) noexcept {
    engine().add_urgent_task(std::move(t));
}

}

bool operator==(const ::sockaddr_in a, const ::sockaddr_in b) {
    return (a.sin_addr.s_addr == b.sin_addr.s_addr) && (a.sin_port == b.sin_port);
}

namespace seastar {

void network_stack_registry::register_stack(sstring name,
        boost::program_options::options_description opts,
        std::function<future<std::unique_ptr<network_stack>> (options opts)> create, bool make_default) {
    if (_map().count(name)) {
        return;
    }
    _map()[name] = std::move(create);
    options_description().add(opts);
    if (make_default) {
        _default() = name;
    }
}

void register_network_stack(sstring name, boost::program_options::options_description opts,
    std::function<future<std::unique_ptr<network_stack>>(boost::program_options::variables_map)>
        create,
    bool make_default) {
    return network_stack_registry::register_stack(
        std::move(name), std::move(opts), std::move(create), make_default);
}

sstring network_stack_registry::default_stack() {
    return _default();
}

std::vector<sstring> network_stack_registry::list() {
    std::vector<sstring> ret;
    for (auto&& ns : _map()) {
        ret.push_back(ns.first);
    }
    return ret;
}

future<std::unique_ptr<network_stack>>
network_stack_registry::create(options opts) {
    return create(_default(), opts);
}

future<std::unique_ptr<network_stack>>
network_stack_registry::create(sstring name, options opts) {
    if (!_map().count(name)) {
        throw std::runtime_error(format("network stack {} not registered", name));
    }
    return _map()[name](opts);
}

boost::program_options::options_description
<<<<<<< HEAD
reactor::get_options_description(std::chrono::duration<double> default_task_quota) {
    register_network_stacks();

=======
reactor::get_options_description(reactor_config cfg) {
>>>>>>> c61d371b
    namespace bpo = boost::program_options;
    bpo::options_description opts("Core options");
    auto net_stack_names = network_stack_registry::list();
    opts.add_options()
        ("network-stack", bpo::value<std::string>(),
                format("select network stack (valid values: {})",
                        format_separated(net_stack_names.begin(), net_stack_names.end(), ", ")).c_str())
        ("poll-mode", "poll continuously (100% cpu use)")
        ("idle-poll-time-us", bpo::value<unsigned>()->default_value(calculate_poll_time() / 1us),
                "idle polling time in microseconds (reduce for overprovisioned environments or laptops)")
        ("poll-aio", bpo::value<bool>()->default_value(true),
                "busy-poll for disk I/O (reduces latency and increases throughput)")
<<<<<<< HEAD
        ("rdma", bpo::value<std::string>()->default_value(""), "Enable the rdma network stack with the specified rdma device name")
        ("task-quota-ms", bpo::value<double>()->default_value(default_task_quota / 1ms), "Max time (ms) between polls")
=======
        ("task-quota-ms", bpo::value<double>()->default_value(cfg.task_quota / 1ms), "Max time (ms) between polls")
>>>>>>> c61d371b
        ("max-task-backlog", bpo::value<unsigned>()->default_value(1000), "Maximum number of task backlog to allow; above this we ignore I/O")
        ("blocked-reactor-notify-ms", bpo::value<unsigned>()->default_value(2000), "threshold in miliseconds over which the reactor is considered blocked if no progress is made")
        ("blocked-reactor-reports-per-minute", bpo::value<unsigned>()->default_value(5), "Maximum number of backtraces reported by stall detector per minute")
        ("relaxed-dma", "allow using buffered I/O if DMA is not available (reduces performance)")
        ("linux-aio-nowait",
                bpo::value<bool>()->default_value(aio_nowait_supported),
                "use the Linux NOWAIT AIO feature, which reduces reactor stalls due to aio (autodetected)")
        ("unsafe-bypass-fsync", bpo::value<bool>()->default_value(false), "Bypass fsync(), may result in data loss. Use for testing on consumer drives")
        ("overprovisioned", "run in an overprovisioned environment (such as docker or a laptop); equivalent to --idle-poll-time-us 0 --thread-affinity 0 --poll-aio 0")
        ("abort-on-seastar-bad-alloc", "abort when seastar allocator cannot allocate memory")
        ("force-aio-syscalls", bpo::value<bool>()->default_value(false),
                "Force io_getevents(2) to issue a system call, instead of bypassing the kernel when possible."
                " This makes strace output more useful, but slows down the application")
        ("reactor-backend", bpo::value<reactor_backend_selector>()->default_value(reactor_backend_selector::default_backend()),
                format("Internal reactor implementation ({})", reactor_backend_selector::available()).c_str())
#ifdef SEASTAR_HEAPPROF
        ("heapprof", "enable seastar heap profiling")
#endif
        ;
    if (cfg.auto_handle_sigint_sigterm) {
        opts.add_options()
                ("no-handle-interrupt", "ignore SIGINT (for gdb)")
                ;
    }
    opts.add(network_stack_registry::options_description());
    return opts;
}

boost::program_options::options_description
smp::get_options_description()
{
    namespace bpo = boost::program_options;
    bpo::options_description opts("SMP options");
    opts.add_options()
        ("smp,c", bpo::value<unsigned>(), "number of threads (default: one per CPU)")
        ("cpuset", bpo::value<cpuset_bpo_wrapper>(), "CPUs to use (in cpuset(7) format; default: all))")
        ("memory,m", bpo::value<std::string>(), "memory to use, in bytes (ex: 4G) (default: all)")
        ("reserve-memory", bpo::value<std::string>(), "memory reserved to OS (if --memory not specified)")
        ("hugepages", "Enabled 2MB hugepages from hugetlbfs")
        ("lock-memory", bpo::value<bool>(), "lock all memory (prevents swapping)")
        ("thread-affinity", bpo::value<bool>()->default_value(true), "pin threads to their cpus (disable for overprovisioning)")
#ifdef SEASTAR_HAVE_HWLOC
        ("num-io-queues", bpo::value<unsigned>(), "Number of IO queues. Each IO unit will be responsible for a fraction of the IO requests. Defaults to the number of threads")
        ("max-io-requests", bpo::value<unsigned>(), "Maximum amount of concurrent requests to be sent to the disk. Defaults to 128 times the number of IO queues")
#else
        ("max-io-requests", bpo::value<unsigned>(), "Maximum amount of concurrent requests to be sent to the disk. Defaults to 128 times the number of processors")
#endif
        ("io-properties-file", bpo::value<std::string>(), "path to a YAML file describing the characteristics of the I/O Subsystem")
        ("io-properties", bpo::value<std::string>(), "a YAML string describing the characteristics of the I/O Subsystem")
        ("mbind", bpo::value<bool>()->default_value(true), "enable mbind")
#ifndef SEASTAR_NO_EXCEPTION_HACK
        ("enable-glibc-exception-scaling-workaround", bpo::value<bool>()->default_value(true), "enable workaround for glibc/gcc c++ exception scalablity problem")
#endif
        ;
    return opts;
}

thread_local scollectd::impl scollectd_impl;

scollectd::impl & scollectd::get_impl() {
    return scollectd_impl;
}

struct reactor_deleter {
    void operator()(reactor* p) {
        p->~reactor();
        free(p);
    }
};

thread_local std::unique_ptr<reactor, reactor_deleter> reactor_holder;

std::vector<posix_thread> smp::_threads;
std::vector<std::function<void ()>> smp::_thread_loops;
compat::optional<boost::barrier> smp::_all_event_loops_done;
std::vector<reactor*> smp::_reactors;
std::unique_ptr<smp_message_queue*[], smp::qs_deleter> smp::_qs;
std::thread::id smp::_tmain;
unsigned smp::count = 1;
bool smp::_using_dpdk;
std::string smp::_rdma_device;

void smp::start_all_queues()
{
    for (unsigned c = 0; c < count; c++) {
        if (c != engine().cpu_id()) {
            _qs[c][engine().cpu_id()].start(c);
        }
    }
    alien::smp::_qs[engine().cpu_id()].start();
}

#ifdef SEASTAR_HAVE_DPDK

int dpdk_thread_adaptor(void* f)
{
    (*static_cast<std::function<void ()>*>(f))();
    return 0;
}

#endif

void smp::join_all()
{
#ifdef SEASTAR_HAVE_DPDK
    if (_using_dpdk) {
        rte_eal_mp_wait_lcore();
        return;
    }
#endif
    for (auto&& t: smp::_threads) {
        t.join();
    }
}

void smp::pin(unsigned cpu_id) {
    if (_using_dpdk) {
        // dpdk does its own pinning
        return;
    }
    pin_this_thread(cpu_id);
}

void smp::arrive_at_event_loop_end() {
    if (_all_event_loops_done) {
        _all_event_loops_done->wait();
    }
}

void smp::allocate_reactor(unsigned id, reactor_backend_selector rbs, reactor_config cfg) {
    assert(!reactor_holder);

    // we cannot just write "local_engin = new reactor" since reactor's constructor
    // uses local_engine
    void *buf;
    int r = posix_memalign(&buf, cache_line_size, sizeof(reactor));
    assert(r == 0);
    local_engine = reinterpret_cast<reactor*>(buf);
    new (buf) reactor(id, std::move(rbs), cfg);
    reactor_holder.reset(local_engine);
}

void smp::cleanup() {
    smp::_threads = std::vector<posix_thread>();
    _thread_loops.clear();
}

void smp::cleanup_cpu() {
    size_t cpuid = engine().cpu_id();

    if (_qs) {
        for(unsigned i = 0; i < smp::count; i++) {
            _qs[i][cpuid].stop();
        }
    }
    if (alien::smp::_qs) {
        alien::smp::_qs[cpuid].stop();
    }
}

void smp::create_thread(std::function<void ()> thread_loop) {
    if (_using_dpdk) {
        _thread_loops.push_back(std::move(thread_loop));
    } else {
        _threads.emplace_back(std::move(thread_loop));
    }
}

// Installs handler for Signal which ensures that Func is invoked only once
// in the whole program and that after it is invoked the default handler is restored.
template<int Signal, void(*Func)()>
void install_oneshot_signal_handler() {
    static bool handled = false;
    static util::spinlock lock;

    struct sigaction sa;
    sa.sa_sigaction = [](int sig, siginfo_t *info, void *p) {
        std::lock_guard<util::spinlock> g(lock);
        if (!handled) {
            handled = true;
            Func();
            signal(sig, SIG_DFL);
        }
    };
    sigfillset(&sa.sa_mask);
    sa.sa_flags = SA_SIGINFO | SA_RESTART;
    if (Signal == SIGSEGV) {
        sa.sa_flags |= SA_ONSTACK;
    }
    auto r = ::sigaction(Signal, &sa, nullptr);
    throw_system_error_on(r == -1);
}

static void sigsegv_action() noexcept {
    print_with_backtrace("Segmentation fault");
}

static void sigabrt_action() noexcept {
    print_with_backtrace("Aborting");
}

void smp::qs_deleter::operator()(smp_message_queue** qs) const {
    for (unsigned i = 0; i < smp::count; i++) {
        for (unsigned j = 0; j < smp::count; j++) {
            qs[i][j].~smp_message_queue();
        }
        ::operator delete[](qs[i]);
    }
    delete[](qs);
}

class disk_config_params {
private:
    unsigned _num_io_queues = 0;
    compat::optional<unsigned> _capacity;
    std::unordered_map<dev_t, mountpoint_params> _mountpoints;
    std::chrono::duration<double> _latency_goal;

public:
    uint64_t per_io_queue(uint64_t qty, dev_t devid) const {
        const mountpoint_params& p = _mountpoints.at(devid);
        return std::max(qty / p.num_io_queues, 1ul);
    }

    unsigned num_io_queues(dev_t devid) const {
        const mountpoint_params& p = _mountpoints.at(devid);
        return p.num_io_queues;
    }

    std::chrono::duration<double> latency_goal() const {
        return _latency_goal;
    }

    void parse_config(boost::program_options::variables_map& configuration) {
        seastar_logger.debug("smp::count: {}", smp::count);
        _latency_goal = std::chrono::duration_cast<std::chrono::duration<double>>(configuration["task-quota-ms"].as<double>() * 1.5 * 1ms);
        seastar_logger.debug("latency_goal: {}", latency_goal().count());

        if (configuration.count("max-io-requests")) {
            _capacity = configuration["max-io-requests"].as<unsigned>();
        }

        if (configuration.count("num-io-queues")) {
            _num_io_queues = configuration["num-io-queues"].as<unsigned>();
            if (!_num_io_queues) {
                throw std::runtime_error("num-io-queues must be greater than zero");
            }
        }
        if (configuration.count("io-properties-file") && configuration.count("io-properties")) {
            throw std::runtime_error("Both io-properties and io-properties-file specified. Don't know which to trust!");
        }

        compat::optional<YAML::Node> doc;
        if (configuration.count("io-properties-file")) {
            doc = YAML::LoadFile(configuration["io-properties-file"].as<std::string>());
        } else if (configuration.count("io-properties")) {
            doc = YAML::Load(configuration["io-properties"].as<std::string>());
        }

        if (doc) {
            static constexpr unsigned task_quotas_in_default_latency_goal = 3;
            unsigned auto_num_io_queues = smp::count;

            for (auto&& section : *doc) {
                auto sec_name = section.first.as<std::string>();
                if (sec_name != "disks") {
                    throw std::runtime_error(fmt::format("While parsing I/O options: section {} currently unsupported.", sec_name));
                }
                auto disks = section.second.as<std::vector<mountpoint_params>>();
                for (auto& d : disks) {
                    struct ::stat buf;
                    auto ret = stat(d.mountpoint.c_str(), &buf);
                    if (ret < 0) {
                        throw std::runtime_error(fmt::format("Couldn't stat {}", d.mountpoint));
                    }
                    if (_mountpoints.count(buf.st_dev)) {
                        throw std::runtime_error(fmt::format("Mountpoint {} already configured", d.mountpoint));
                    }
                    if (_mountpoints.size() >= reactor::max_queues) {
                        throw std::runtime_error(fmt::format("Configured number of queues {} is larger than the maximum {}",
                                                 _mountpoints.size(), reactor::max_queues));
                    }

                    // Ideally we wouldn't have I/O Queues and would dispatch from every shard (https://github.com/scylladb/seastar/issues/485)
                    // While we don't do that, we'll just be conservative and try to recommend values of I/O Queues that are close to what we
                    // suggested before the I/O Scheduler rework. The I/O Scheduler has traditionally tried to make sure that each queue would have
                    // at least 4 requests in depth, and all its requests were 4kB in size. Therefore, try to arrange the I/O Queues so that we would
                    // end up in the same situation here (that's where the 4 comes from).
                    //
                    // For the bandwidth limit, we want that to be 4 * 4096, so each I/O Queue has the same bandwidth as before.
                    if (!_num_io_queues) {
                        unsigned dev_io_queues = smp::count;
                        dev_io_queues = std::min(dev_io_queues, unsigned((task_quotas_in_default_latency_goal * d.write_req_rate * latency_goal().count()) / 4));
                        dev_io_queues = std::min(dev_io_queues, unsigned((task_quotas_in_default_latency_goal * d.write_bytes_rate * latency_goal().count()) / (4 * 4096)));
                        dev_io_queues = std::max(dev_io_queues, 1u);
                        seastar_logger.debug("dev_io_queues: {}", dev_io_queues);
                        d.num_io_queues = dev_io_queues;
                        auto_num_io_queues = std::min(auto_num_io_queues, dev_io_queues);
                    } else {
                        d.num_io_queues = _num_io_queues;
                    }

                    seastar_logger.debug("dev_id: {} mountpoint: {}", buf.st_dev, d.mountpoint);
                    _mountpoints.emplace(buf.st_dev, d);
                }
            }
            if (!_num_io_queues) {
                _num_io_queues = auto_num_io_queues;
            }
        } else if (!_num_io_queues) {
            _num_io_queues = smp::count;
        }

        // Placeholder for unconfigured disks.
        mountpoint_params d = {};
        d.num_io_queues = _num_io_queues;
        seastar_logger.debug("num_io_queues: {}", d.num_io_queues);
        _mountpoints.emplace(0, d);
    }

    struct io_queue::config generate_config(dev_t devid) const {
        seastar_logger.debug("generate_config dev_id: {}", devid);
        const mountpoint_params& p = _mountpoints.at(devid);
        struct io_queue::config cfg;
        uint64_t max_bandwidth = std::max(p.read_bytes_rate, p.write_bytes_rate);
        uint64_t max_iops = std::max(p.read_req_rate, p.write_req_rate);

        if (!_capacity) {
            cfg.disk_bytes_write_to_read_multiplier = (io_queue::read_request_base_count * p.read_bytes_rate) / p.write_bytes_rate;
            cfg.disk_req_write_to_read_multiplier = (io_queue::read_request_base_count * p.read_req_rate) / p.write_req_rate;
            if (max_bandwidth != std::numeric_limits<uint64_t>::max()) {
                cfg.max_bytes_count = io_queue::read_request_base_count * per_io_queue(max_bandwidth * latency_goal().count(), devid);
            }
            if (max_iops != std::numeric_limits<uint64_t>::max()) {
                cfg.max_req_count = io_queue::read_request_base_count * per_io_queue(max_iops * latency_goal().count(), devid);
            }
            cfg.mountpoint = p.mountpoint;
        } else {
            cfg.capacity = per_io_queue(*_capacity, 0);
            cfg.disk_bytes_write_to_read_multiplier = 1;
            cfg.disk_req_write_to_read_multiplier = 1;
        }
        return cfg;
    }

    auto device_ids() {
        return boost::adaptors::keys(_mountpoints);
    }
};

void smp::register_network_stacks() {
    register_posix_stack();
    register_native_stack();
}

void smp::configure(boost::program_options::variables_map configuration, reactor_config reactor_cfg)
{
#ifndef SEASTAR_NO_EXCEPTION_HACK
    if (configuration["enable-glibc-exception-scaling-workaround"].as<bool>()) {
        init_phdr_cache();
    }
#endif

    // Mask most, to prevent threads (esp. dpdk helper threads)
    // from servicing a signal.  Individual reactors will unmask signals
    // as they become prepared to handle them.
    //
    // We leave some signals unmasked since we don't handle them ourself.
    sigset_t sigs;
    sigfillset(&sigs);
    for (auto sig : {SIGHUP, SIGQUIT, SIGILL, SIGABRT, SIGFPE, SIGSEGV,
            SIGALRM, SIGCONT, SIGSTOP, SIGTSTP, SIGTTIN, SIGTTOU}) {
        sigdelset(&sigs, sig);
    }
    if (!reactor_cfg.auto_handle_sigint_sigterm) {
        sigdelset(&sigs, SIGINT);
        sigdelset(&sigs, SIGTERM);
    }
    pthread_sigmask(SIG_BLOCK, &sigs, nullptr);

    install_oneshot_signal_handler<SIGSEGV, sigsegv_action>();
    install_oneshot_signal_handler<SIGABRT, sigabrt_action>();

#ifdef SEASTAR_HAVE_DPDK
    _using_dpdk = configuration.count("dpdk-pmd");
#endif
    _rdma_device = configuration["rdma"].as<std::string>();
    auto thread_affinity = configuration["thread-affinity"].as<bool>();
    if (configuration.count("overprovisioned")
           && configuration["thread-affinity"].defaulted()) {
        thread_affinity = false;
    }
    if (!thread_affinity && _using_dpdk) {
        fmt::print("warning: --thread-affinity 0 ignored in dpdk mode\n");
    }
    auto mbind = configuration["mbind"].as<bool>();
    if (!thread_affinity) {
        mbind = false;
    }

    smp::count = 1;
    smp::_tmain = std::this_thread::get_id();
    auto nr_cpus = resource::nr_processing_units();
    resource::cpuset cpu_set;
    auto cgroup_cpu_set = cgroup::cpu_set();

    std::copy(boost::counting_iterator<unsigned>(0), boost::counting_iterator<unsigned>(nr_cpus),
            std::inserter(cpu_set, cpu_set.end()));

    if (configuration.count("cpuset")) {
        cpu_set = configuration["cpuset"].as<cpuset_bpo_wrapper>().value;
        if (cgroup_cpu_set && *cgroup_cpu_set != cpu_set) {
            // CPUs that are not available are those pinned by
            // --cpuset but not by cgroups, if mounted.
            std::set<unsigned int> not_available_cpus;
            std::set_difference(cpu_set.begin(), cpu_set.end(),
                                cgroup_cpu_set->begin(), cgroup_cpu_set->end(),
                                std::inserter(not_available_cpus, not_available_cpus.end()));

            if (!not_available_cpus.empty()) {
                std::ostringstream not_available_cpus_list;
                for (auto cpu_id : not_available_cpus) {
                    not_available_cpus_list << " " << cpu_id;
                }
                seastar_logger.error("Bad value for --cpuset:{} not allowed. Shutting down.", not_available_cpus_list.str());
                exit(1);
            }
        }
    } else if (cgroup_cpu_set) {
        cpu_set = *cgroup_cpu_set;
    }

    if (configuration.count("smp")) {
        nr_cpus = configuration["smp"].as<unsigned>();
    } else {
        nr_cpus = cpu_set.size();
    }
    smp::count = nr_cpus;
    _reactors.resize(nr_cpus);
    resource::configuration rc;
    if (configuration.count("memory")) {
        rc.total_memory = parse_memory_size(configuration["memory"].as<std::string>());
#ifdef SEASTAR_HAVE_DPDK
        if (configuration.count("hugepages") && _using_dpdk) {
            size_t dpdk_memory = dpdk::eal::mem_size(smp::count);

            if (dpdk_memory >= rc.total_memory) {
                std::cerr<<"Can't run with the given amount of memory: ";
                std::cerr<<configuration["memory"].as<std::string>();
                std::cerr<<". Consider giving more."<<std::endl;
                exit(1);
            }

            //
            // Subtract the memory we are about to give to DPDK from the total
            // amount of memory we are allowed to use.
            //
            rc.total_memory.value() -= dpdk_memory;
        }
#endif
    }
    if (configuration.count("reserve-memory")) {
        rc.reserve_memory = parse_memory_size(configuration["reserve-memory"].as<std::string>());
    }

    auto mlock = false;
    if (configuration.count("lock-memory")) {
        mlock = configuration["lock-memory"].as<bool>();
    }
    if (mlock) {
        auto r = mlockall(MCL_CURRENT | MCL_FUTURE);
        if (r) {
            // Don't hard fail for now, it's hard to get the configuration right
            fmt::print("warning: failed to mlockall: {}\n", strerror(errno));
        }
    }

    bool hugepages = false;
    if (configuration.count("hugepages")) {
        hugepages = true;
    }

    rc.cpus = smp::count;
    rc.cpu_set = std::move(cpu_set);

    disk_config_params disk_config;
    disk_config.parse_config(configuration);
    for (auto& id : disk_config.device_ids()) {
        rc.num_io_queues.emplace(id, disk_config.num_io_queues(id));
    }

    auto resources = resource::allocate(rc);
    std::vector<resource::cpu> allocations = std::move(resources.cpus);
    if (thread_affinity) {
        smp::pin(allocations[0].cpu_id);
    }
    memory::configure(allocations[0].mem, mbind, hugepages);

    if (configuration.count("abort-on-seastar-bad-alloc")) {
        memory::enable_abort_on_allocation_failure();
    }

    bool heapprof_enabled = configuration.count("heapprof");
    memory::set_heap_profiling_enabled(heapprof_enabled);

#ifdef SEASTAR_HAVE_DPDK
    if (smp::_using_dpdk) {
        dpdk::eal::cpuset cpus;
        for (auto&& a : allocations) {
            cpus[a.cpu_id] = true;
        }
        dpdk::eal::init(cpus, configuration);
    }
#endif

    if (smp::_rdma_device != "") {
        rdma::initRDMAContext(smp::_rdma_device);
    }

    // Better to put it into the smp class, but at smp construction time
    // correct smp::count is not known.
    static boost::barrier reactors_registered(smp::count);
    static boost::barrier smp_queues_constructed(smp::count);
    static boost::barrier inited(smp::count);

    auto ioq_topology = std::move(resources.ioq_topology);

    std::unordered_map<dev_t, std::vector<io_queue*>> all_io_queues;

    for (auto& id : disk_config.device_ids()) {
        auto io_info = ioq_topology.at(id);
        all_io_queues.emplace(id, io_info.coordinators.size());
    }

    auto alloc_io_queue = [&ioq_topology, &all_io_queues, &disk_config] (unsigned shard, dev_t id) {
        auto io_info = ioq_topology.at(id);
        auto cid = io_info.shard_to_coordinator[shard];
        auto vec_idx = io_info.coordinator_to_idx[cid];
        assert(io_info.coordinator_to_idx_valid[cid]);
        if (shard == cid) {
            struct io_queue::config cfg = disk_config.generate_config(id);
            cfg.coordinator = cid;
            cfg.io_topology = io_info.shard_to_coordinator;
            assert(vec_idx < all_io_queues[id].size());
            assert(!all_io_queues[id][vec_idx]);
            all_io_queues[id][vec_idx] = new io_queue(std::move(cfg));
        }
    };

    auto assign_io_queue = [&ioq_topology, &all_io_queues] (shard_id shard_id, dev_t dev_id) {
        auto io_info = ioq_topology.at(dev_id);
        auto cid = io_info.shard_to_coordinator[shard_id];
        auto queue_idx = io_info.coordinator_to_idx[cid];
        if (all_io_queues[dev_id][queue_idx]->coordinator() == shard_id) {
            engine().my_io_queues.emplace_back(all_io_queues[dev_id][queue_idx]);
        }
        engine()._io_queues.emplace(dev_id, all_io_queues[dev_id][queue_idx]);
    };

    _all_event_loops_done.emplace(smp::count);

    auto backend_selector = configuration["reactor-backend"].as<reactor_backend_selector>();

    unsigned i;
    for (i = 1; i < smp::count; i++) {
        auto allocation = allocations[i];
<<<<<<< HEAD
        create_thread([configuration, &disk_config, hugepages, i, allocation, assign_io_queue, alloc_io_queue, thread_affinity, heapprof_enabled, mbind, backend_selector] {
=======
        create_thread([configuration, &disk_config, hugepages_path, i, allocation, assign_io_queue, alloc_io_queue, thread_affinity, heapprof_enabled, mbind, backend_selector, reactor_cfg] {
          try {
>>>>>>> c61d371b
            auto thread_name = seastar::format("reactor-{}", i);
            pthread_setname_np(pthread_self(), thread_name.c_str());
            if (thread_affinity) {
                smp::pin(allocation.cpu_id);
            }
            memory::configure(allocation.mem, mbind, hugepages);
            memory::set_heap_profiling_enabled(heapprof_enabled);
            sigset_t mask;
            sigfillset(&mask);
            for (auto sig : { SIGSEGV }) {
                sigdelset(&mask, sig);
            }
            auto r = ::pthread_sigmask(SIG_BLOCK, &mask, NULL);
            throw_pthread_error(r);
            init_default_smp_service_group();
            allocate_reactor(i, backend_selector, reactor_cfg);
            _reactors[i] = &engine();
            for (auto& dev_id : disk_config.device_ids()) {
                alloc_io_queue(i, dev_id);
            }
            reactors_registered.wait();
            smp_queues_constructed.wait();
            start_all_queues();
            for (auto& dev_id : disk_config.device_ids()) {
                assign_io_queue(i, dev_id);
            }
            inited.wait();
            engine().configure(configuration);
            engine().run();
          } catch (const std::exception& e) {
              seastar_logger.error(e.what());
              _exit(1);
          }
        });
    }

    init_default_smp_service_group();
    try {
        allocate_reactor(0, backend_selector, reactor_cfg);
    } catch (const std::exception& e) {
        seastar_logger.error(e.what());
        _exit(1);
    }

    _reactors[0] = &engine();
    for (auto& dev_id : disk_config.device_ids()) {
        alloc_io_queue(0, dev_id);
    }

#ifdef SEASTAR_HAVE_DPDK
    if (_using_dpdk) {
        auto it = _thread_loops.begin();
        RTE_LCORE_FOREACH_SLAVE(i) {
            rte_eal_remote_launch(dpdk_thread_adaptor, static_cast<void*>(&*(it++)), i);
        }
    }
#endif

    reactors_registered.wait();
    smp::_qs = decltype(smp::_qs){new smp_message_queue* [smp::count], qs_deleter{}};
    for(unsigned i = 0; i < smp::count; i++) {
        smp::_qs[i] = reinterpret_cast<smp_message_queue*>(operator new[] (sizeof(smp_message_queue) * smp::count));
        for (unsigned j = 0; j < smp::count; ++j) {
            new (&smp::_qs[i][j]) smp_message_queue(_reactors[j], _reactors[i]);
        }
    }
    alien::smp::_qs = alien::smp::create_qs(_reactors);
    smp_queues_constructed.wait();
    start_all_queues();
    for (auto& dev_id : disk_config.device_ids()) {
        assign_io_queue(0, dev_id);
    }
    inited.wait();

    engine().configure(configuration);
    // The raw `new` is necessary because of the private constructor of `lowres_clock_impl`.
    engine()._lowres_clock_impl = std::unique_ptr<lowres_clock_impl>(new lowres_clock_impl);
}

bool smp::poll_queues() {
    size_t got = 0;
    for (unsigned i = 0; i < count; i++) {
        if (engine().cpu_id() != i) {
            auto& rxq = _qs[engine().cpu_id()][i];
            rxq.flush_response_batch();
            got += rxq.has_unflushed_responses();
            got += rxq.process_incoming();
            auto& txq = _qs[i][engine()._id];
            txq.flush_request_batch();
            got += txq.process_completions(i);
        }
    }
    return got != 0;
}

bool smp::pure_poll_queues() {
    for (unsigned i = 0; i < count; i++) {
        if (engine().cpu_id() != i) {
            auto& rxq = _qs[engine().cpu_id()][i];
            rxq.flush_response_batch();
            auto& txq = _qs[i][engine()._id];
            txq.flush_request_batch();
            if (rxq.pure_poll_rx() || txq.pure_poll_tx() || rxq.has_unflushed_responses()) {
                return true;
            }
        }
    }
    return false;
}

internal::preemption_monitor bootstrap_preemption_monitor{};
__thread const internal::preemption_monitor* g_need_preempt = &bootstrap_preemption_monitor;

__thread reactor* local_engine;

#ifdef HAVE_OSV
reactor_backend_osv::reactor_backend_osv() {
}

bool
reactor_backend_osv::wait_and_process() {
    _poller.process();
    // osv::poller::process runs pollable's callbacks, but does not currently
    // have a timer expiration callback - instead if gives us an expired()
    // function we need to check:
    if (_poller.expired()) {
        _timer_promise.set_value();
        _timer_promise = promise<>();
    }
    return true;
}

future<>
reactor_backend_osv::readable(pollable_fd_state& fd) {
    std::cout << "reactor_backend_osv does not support file descriptors - readable() shouldn't have been called!\n";
    abort();
}

future<>
reactor_backend_osv::writeable(pollable_fd_state& fd) {
    std::cout << "reactor_backend_osv does not support file descriptors - writeable() shouldn't have been called!\n";
    abort();
}

void
reactor_backend_osv::forget(pollable_fd_state& fd) {
    std::cout << "reactor_backend_osv does not support file descriptors - forget() shouldn't have been called!\n";
    abort();
}

void
reactor_backend_osv::enable_timer(steady_clock_type::time_point when) {
    _poller.set_timer(when);
}

#endif

void report_exception(compat::string_view message, std::exception_ptr eptr) noexcept {
    seastar_logger.error("{}: {}", message, eptr);
}

/**
 * engine_exit() exits the reactor. It should be given a pointer to the
 * exception which prompted this exit - or a null pointer if the exit
 * request was not caused by any exception.
 */
void engine_exit(std::exception_ptr eptr) {
    if (!eptr) {
        engine().exit(0);
        return;
    }
    report_exception("Exiting on unhandled exception", eptr);
    engine().exit(1);
}

void report_failed_future(const std::exception_ptr& eptr) noexcept {
    seastar_logger.warn("Exceptional future ignored: {}, backtrace: {}", eptr, current_backtrace());
}

broken_promise::broken_promise() : logic_error("broken promise") { }

promise_base::promise_base(promise_base&& x) noexcept
    : _future(x._future), _state(x._state), _task(std::move(x._task)) {
    x._state = nullptr;
    if (auto* fut = _future) {
        fut->detach_promise();
        fut->_promise = this;
    }
}

void promise_base::check_during_destruction() noexcept {
    if (_future) {
        assert(_state);
        assert(_state->available() || !_task);
        _future->detach_promise();
    } else if (_state && _state->failed()) {
        report_failed_future(_state->get_exception());
    } else if (__builtin_expect(bool(_task), false)) {
        assert(_state && !_state->available());
        _state->set_to_broken_promise();
        ::seastar::schedule(std::move(_task));
    }
}

void future_state_base::set_to_broken_promise() noexcept {
    try {
        // Constructing broken_promise may throw (std::logic_error ctor is not noexcept).
        set_exception(std::make_exception_ptr(broken_promise{}));
    } catch (...) {
        set_exception(std::current_exception());
    }
}

future<> check_direct_io_support(sstring path) {
    struct w {
        sstring path;
        open_flags flags;
        std::function<future<>()> cleanup;

        static w parse(sstring path, compat::optional<directory_entry_type> type) {
            if (!type) {
                throw std::invalid_argument(format("Could not open file at {}. Make sure it exists", path));
            }

            if (type == directory_entry_type::directory) {
                auto fpath = path + "/.o_direct_test";
                return w{fpath, open_flags::wo | open_flags::create | open_flags::truncate, [fpath] { return remove_file(fpath); }};
            } else if ((type == directory_entry_type::regular) || (type == directory_entry_type::link)) {
                return w{path, open_flags::ro, [] { return make_ready_future<>(); }};
            } else {
                throw std::invalid_argument(format("{} neither a directory nor file. Can't be opened with O_DIRECT", path));
            }
        };
    };

    return engine().file_type(path).then([path] (auto type) {
        auto w = w::parse(path, type);
        return open_file_dma(w.path, w.flags).then_wrapped([path = w.path, cleanup = std::move(w.cleanup)] (future<file> f) {
            try {
                f.get0();
                return cleanup();
            } catch (std::system_error& e) {
                if (e.code() == std::error_code(EINVAL, std::system_category())) {
                    report_exception(format("Could not open file at {}. Does your filesystem support O_DIRECT?", path), std::current_exception());
                }
                throw;
            }
        });
    });
}

future<file> open_file_dma(sstring name, open_flags flags) {
    return engine().open_file_dma(std::move(name), flags, file_open_options());
}

future<file> open_file_dma(sstring name, open_flags flags, file_open_options options) {
    return engine().open_file_dma(std::move(name), flags, options);
}

future<file> open_directory(sstring name) {
    return engine().open_directory(std::move(name));
}

future<> make_directory(sstring name, file_permissions permissions) {
    return engine().make_directory(std::move(name), permissions);
}

future<> touch_directory(sstring name, file_permissions permissions) {
    return engine().touch_directory(std::move(name), permissions);
}

future<> sync_directory(sstring name) {
    return open_directory(std::move(name)).then([] (file f) {
        return do_with(std::move(f), [] (file& f) {
            return f.flush().then([&f] () mutable {
                return f.close();
            });
        });
    });
}

static future<> do_recursive_touch_directory(sstring base, sstring name, file_permissions permissions) {
    static const sstring::value_type separator = '/';

    if (name.empty()) {
        return make_ready_future<>();
    }

    size_t pos = std::min(name.find(separator), name.size() - 1);
    base += name.substr(0 , pos + 1);
    name = name.substr(pos + 1);
    if (name.length() == 1 && name[0] == separator) {
        name.reset();
    }
    // use the optional permissions only for last component,
    // other directories in the patch will always be created using the default_dir_permissions
    auto f = name.empty() ? touch_directory(base, permissions) : touch_directory(base);
    return f.then([=] {
        return do_recursive_touch_directory(base, std::move(name), permissions);
    }).then([base] {
        // We will now flush the directory that holds the entry we potentially
        // created. Technically speaking, we only need to touch when we did
        // create. But flushing the unchanged ones should be cheap enough - and
        // it simplifies the code considerably.
        if (base.empty()) {
            return make_ready_future<>();
        }

        return sync_directory(base);
    });
}
/// \endcond

future<> recursive_touch_directory(sstring name, file_permissions permissions) {
    // If the name is empty,  it will be of the type a/b/c, which should be interpreted as
    // a relative path. This means we have to flush our current directory
    sstring base = "";
    if (name[0] != '/' || name[0] == '.') {
        base = "./";
    }
    return do_recursive_touch_directory(std::move(base), std::move(name), permissions);
}

future<> remove_file(sstring pathname) {
    return engine().remove_file(std::move(pathname));
}

future<> rename_file(sstring old_pathname, sstring new_pathname) {
    return engine().rename_file(std::move(old_pathname), std::move(new_pathname));
}

future<fs_type> file_system_at(sstring name) {
    return engine().file_system_at(name);
}

future<uint64_t> fs_avail(sstring name) {
    return engine().statvfs(name).then([] (struct statvfs st) {
        return make_ready_future<uint64_t>(st.f_bavail * st.f_frsize);
    });
}

future<uint64_t> fs_free(sstring name) {
    return engine().statvfs(name).then([] (struct statvfs st) {
        return make_ready_future<uint64_t>(st.f_bfree * st.f_frsize);
    });
}

future<stat_data> file_stat(sstring name, follow_symlink follow) {
    return engine().file_stat(name, follow);
}

future<uint64_t> file_size(sstring name) {
    return engine().file_size(name);
}

future<bool> file_accessible(sstring name, access_flags flags) {
    return engine().file_accessible(name, flags);
}

future<bool> file_exists(sstring name) {
    return engine().file_exists(name);
}

future<> link_file(sstring oldpath, sstring newpath) {
    return engine().link_file(std::move(oldpath), std::move(newpath));
}

future<> chmod(sstring name, file_permissions permissions) {
    return engine().chmod(std::move(name), permissions);
}

server_socket listen(socket_address sa) {
    return engine().listen(sa);
}

server_socket listen(socket_address sa, listen_options opts) {
    return engine().listen(sa, opts);
}

future<connected_socket> connect(socket_address sa) {
    return engine().connect(sa);
}

future<connected_socket> connect(socket_address sa, socket_address local, transport proto = transport::TCP) {
    return engine().connect(sa, local, proto);
}

void reactor::add_high_priority_task(std::unique_ptr<task>&& t) {
    add_urgent_task(std::move(t));
    // break .then() chains
    request_preemption();
}

static
bool
virtualized() {
    return fs::exists("/sys/hypervisor/type");
}

std::chrono::nanoseconds
reactor::calculate_poll_time() {
    // In a non-virtualized environment, select a poll time
    // that is competitive with halt/unhalt.
    //
    // In a virutalized environment, IPIs are slow and dominate
    // sleep/wake (mprotect/tgkill), so increase poll time to reduce
    // so we don't sleep in a request/reply workload
    return virtualized() ? 2000us : 200us;
}

future<> later() {
    promise<> p;
    auto f = p.get_future();
    engine().force_poll();
    schedule(make_task(default_scheduling_group(), [p = std::move(p)] () mutable {
        p.set_value();
    }));
    return f;
}

void add_to_flush_poller(output_stream<char>* os) {
    engine()._flush_batching.emplace_back(os);
}

reactor::sched_clock::duration reactor::total_idle_time() {
    return _total_idle;
}

reactor::sched_clock::duration reactor::total_busy_time() {
    return sched_clock::now() - _start_time - _total_idle;
}

std::chrono::nanoseconds reactor::total_steal_time() {
    // Steal time: this mimics the concept some Hypervisors have about Steal time.
    // That is the time in which a VM has something to run, but is not running because some other
    // process (another VM or the hypervisor itself) is in control.
    //
    // For us, we notice that during the time in which we were not sleeping (either running or busy
    // polling while idle), we should be accumulating thread runtime. If we are not, that's because
    // someone stole it from us.
    //
    // Because this is totally in userspace we can miss some events. For instance, if the seastar
    // process is ready to run but the kernel hasn't scheduled us yet, that would be technically
    // steal time but we have no ways to account it.
    //
    // But what we have here should be good enough and at least has a well defined meaning.
    return std::chrono::duration_cast<std::chrono::nanoseconds>(sched_clock::now() - _start_time - _total_sleep) -
           std::chrono::duration_cast<std::chrono::nanoseconds>(thread_cputime_clock::now().time_since_epoch());
}

static std::atomic<unsigned long> s_used_scheduling_group_ids_bitmap{3}; // 0=main, 1=atexit

static
unsigned
allocate_scheduling_group_id() {
    static_assert(max_scheduling_groups() <= std::numeric_limits<unsigned long>::digits, "more scheduling groups than available bits");
    auto b = s_used_scheduling_group_ids_bitmap.load(std::memory_order_relaxed);
    auto nb = b;
    unsigned i = 0;
    do {
        if (__builtin_popcountl(b) == max_scheduling_groups()) {
            throw std::runtime_error("Scheduling group limit exceeded");
        }
        i = count_trailing_zeros(~b);
        nb = b | (1ul << i);
    } while (!s_used_scheduling_group_ids_bitmap.compare_exchange_weak(b, nb, std::memory_order_relaxed));
    return i;
}

static
void
deallocate_scheduling_group_id(unsigned id) {
    s_used_scheduling_group_ids_bitmap.fetch_and(~(1ul << id), std::memory_order_relaxed);
}

void
reactor::init_scheduling_group(seastar::scheduling_group sg, sstring name, float shares) {
    _task_queues.resize(std::max<size_t>(_task_queues.size(), sg._id + 1));
    _task_queues[sg._id] = std::make_unique<task_queue>(sg._id, name, shares);
}

void
reactor::destroy_scheduling_group(scheduling_group sg) {
    _task_queues[sg._id].reset();
}

const sstring&
scheduling_group::name() const {
    return engine()._task_queues[_id]->_name;
}

void
scheduling_group::set_shares(float shares) {
    engine()._task_queues[_id]->set_shares(shares);
}

future<scheduling_group>
create_scheduling_group(sstring name, float shares) {
    auto id = allocate_scheduling_group_id();
    assert(id < max_scheduling_groups());
    auto sg = scheduling_group(id);
    return smp::invoke_on_all([sg, name, shares] {
        engine().init_scheduling_group(sg, name, shares);
    }).then([sg] {
        return make_ready_future<scheduling_group>(sg);
    });
}

future<>
rename_priority_class(io_priority_class pc, sstring new_name) {
    return reactor::rename_priority_class(pc, new_name);
}

future<>
destroy_scheduling_group(scheduling_group sg) {
    if (sg == default_scheduling_group()) {
        throw_with_backtrace<std::runtime_error>("Attempt to destroy the default scheduling group");
    }
    if (sg == current_scheduling_group()) {
        throw_with_backtrace<std::runtime_error>("Attempt to destroy the current scheduling group");
    }
    return smp::invoke_on_all([sg] {
        engine().destroy_scheduling_group(sg);
    }).then([sg] {
        deallocate_scheduling_group_id(sg._id);
    });
}

future<>
rename_scheduling_group(scheduling_group sg, sstring new_name) {
    if (sg == default_scheduling_group()) {
        throw_with_backtrace<std::runtime_error>("Attempt to rename the default scheduling group");
    }
    return smp::invoke_on_all([sg, new_name] {
        engine()._task_queues[sg._id]->rename(new_name);
    });
}

namespace internal {

inline
std::chrono::steady_clock::duration
timeval_to_duration(::timeval tv) {
    return std::chrono::seconds(tv.tv_sec) + std::chrono::microseconds(tv.tv_usec);
}

class reactor_stall_sampler : public reactor::pollfn {
    std::chrono::steady_clock::time_point _run_start;
    ::rusage _run_start_rusage;
    uint64_t _kernel_stalls = 0;
    std::chrono::steady_clock::duration _nonsleep_cpu_time = {};
    std::chrono::steady_clock::duration _nonsleep_wall_time = {};
private:
    static ::rusage get_rusage() {
        struct ::rusage ru;
        ::getrusage(RUSAGE_THREAD, &ru);
        return ru;
    }
    static std::chrono::steady_clock::duration cpu_time(const ::rusage& ru) {
        return timeval_to_duration(ru.ru_stime) + timeval_to_duration(ru.ru_utime);
    }
    void mark_run_start() {
        _run_start = std::chrono::steady_clock::now();
        _run_start_rusage = get_rusage();
    }
    void mark_run_end() {
        auto start_nvcsw = _run_start_rusage.ru_nvcsw;
        auto start_cpu_time = cpu_time(_run_start_rusage);
        auto start_time = _run_start;
        _run_start = std::chrono::steady_clock::now();
        _run_start_rusage = get_rusage();
        _kernel_stalls += _run_start_rusage.ru_nvcsw - start_nvcsw;
        _nonsleep_cpu_time += cpu_time(_run_start_rusage) - start_cpu_time;
        _nonsleep_wall_time += _run_start - start_time;
    }
public:
    reactor_stall_sampler() { mark_run_start(); }
    virtual bool poll() override { return false; }
    virtual bool pure_poll() override { return false; }
    virtual bool try_enter_interrupt_mode() override {
        // try_enter_interrupt_mode marks the end of a reactor run that should be context-switch free
        mark_run_end();
        return true;
    }
    virtual void exit_interrupt_mode() override {
        // start a reactor run that should be context switch free
        mark_run_start();
    }
    stall_report report() const {
        stall_report r;
        // mark_run_end() with an immediate mark_run_start() is logically a no-op,
        // but each one of them has an effect, so they can't be marked const
        const_cast<reactor_stall_sampler*>(this)->mark_run_end();
        r.kernel_stalls = _kernel_stalls;
        r.run_wall_time = _nonsleep_wall_time;
        r.stall_time = _nonsleep_wall_time - _nonsleep_cpu_time;
        const_cast<reactor_stall_sampler*>(this)->mark_run_start();
        return r;
    }
};

future<stall_report>
report_reactor_stalls(noncopyable_function<future<> ()> uut) {
    auto reporter = std::make_unique<reactor_stall_sampler>();
    auto p_reporter = reporter.get();
    auto poller = reactor::poller(std::move(reporter));
    return uut().then([poller = std::move(poller), p_reporter] () mutable {
        return p_reporter->report();
    });
}

std::ostream& operator<<(std::ostream& os, const stall_report& sr) {
    auto to_ms = [] (std::chrono::steady_clock::duration d) -> float {
        return std::chrono::duration<float>(d) / 1ms;
    };
    return os << format("{} stalls, {} ms stall time, {} ms run time", sr.kernel_stalls, to_ms(sr.stall_time), to_ms(sr.run_wall_time));
}

}

}<|MERGE_RESOLUTION|>--- conflicted
+++ resolved
@@ -5043,13 +5043,8 @@
 }
 
 boost::program_options::options_description
-<<<<<<< HEAD
-reactor::get_options_description(std::chrono::duration<double> default_task_quota) {
+reactor::get_options_description(reactor_config cfg) {
     register_network_stacks();
-
-=======
-reactor::get_options_description(reactor_config cfg) {
->>>>>>> c61d371b
     namespace bpo = boost::program_options;
     bpo::options_description opts("Core options");
     auto net_stack_names = network_stack_registry::list();
@@ -5062,12 +5057,8 @@
                 "idle polling time in microseconds (reduce for overprovisioned environments or laptops)")
         ("poll-aio", bpo::value<bool>()->default_value(true),
                 "busy-poll for disk I/O (reduces latency and increases throughput)")
-<<<<<<< HEAD
         ("rdma", bpo::value<std::string>()->default_value(""), "Enable the rdma network stack with the specified rdma device name")
-        ("task-quota-ms", bpo::value<double>()->default_value(default_task_quota / 1ms), "Max time (ms) between polls")
-=======
         ("task-quota-ms", bpo::value<double>()->default_value(cfg.task_quota / 1ms), "Max time (ms) between polls")
->>>>>>> c61d371b
         ("max-task-backlog", bpo::value<unsigned>()->default_value(1000), "Maximum number of task backlog to allow; above this we ignore I/O")
         ("blocked-reactor-notify-ms", bpo::value<unsigned>()->default_value(2000), "threshold in miliseconds over which the reactor is considered blocked if no progress is made")
         ("blocked-reactor-reports-per-minute", bpo::value<unsigned>()->default_value(5), "Maximum number of backtraces reported by stall detector per minute")
@@ -5634,12 +5625,8 @@
     unsigned i;
     for (i = 1; i < smp::count; i++) {
         auto allocation = allocations[i];
-<<<<<<< HEAD
-        create_thread([configuration, &disk_config, hugepages, i, allocation, assign_io_queue, alloc_io_queue, thread_affinity, heapprof_enabled, mbind, backend_selector] {
-=======
-        create_thread([configuration, &disk_config, hugepages_path, i, allocation, assign_io_queue, alloc_io_queue, thread_affinity, heapprof_enabled, mbind, backend_selector, reactor_cfg] {
+        create_thread([configuration, &disk_config, hugepages, i, allocation, assign_io_queue, alloc_io_queue, thread_affinity, heapprof_enabled, mbind, backend_selector, reactor_cfg] {
           try {
->>>>>>> c61d371b
             auto thread_name = seastar::format("reactor-{}", i);
             pthread_setname_np(pthread_self(), thread_name.c_str());
             if (thread_affinity) {
