/*
 * This file is open source software, licensed to you under the terms
 * of the Apache License, Version 2.0 (the "License").  See the NOTICE file
 * distributed with this work for additional information regarding copyright
 * ownership.  You may not use this file except in compliance with the License.
 *
 * You may obtain a copy of the License at
 *
 *   http://www.apache.org/licenses/LICENSE-2.0
 *
 * Unless required by applicable law or agreed to in writing,
 * software distributed under the License is distributed on an
 * "AS IS" BASIS, WITHOUT WARRANTIES OR CONDITIONS OF ANY
 * KIND, either express or implied.  See the License for the
 * specific language governing permissions and limitations
 * under the License.
 */
/*
 * Copyright (C) 2015 Cloudius Systems, Ltd.
 */

<<<<<<< HEAD
#include <fmt/chrono.h>
=======
#include <fmt/core.h>
#if FMT_VERSION >= 60000
#include <fmt/chrono.h>
#elif FMT_VERSION >= 50000
#include <fmt/time.h>
#endif
>>>>>>> 147d50b1

#include <seastar/util/log.hh>
#include <seastar/util/log-cli.hh>

#include <seastar/core/array_map.hh>
#include <seastar/core/reactor.hh>
#include <seastar/core/print.hh>

#include <boost/any.hpp>
#include <boost/lexical_cast.hpp>
#include <boost/range/adaptor/map.hpp>
#include <cxxabi.h>
#include <syslog.h>

#include <iostream>
#include <map>
#include <regex>
#include <string>
#include <system_error>
#include <chrono>

using namespace std::chrono_literals;

namespace seastar {

thread_local uint64_t logging_failures = 0;

void validate(boost::any& v,
              const std::vector<std::string>& values,
              logger_timestamp_style* target_type, int) {
    using namespace boost::program_options;
    validators::check_first_occurrence(v);
    auto s = validators::get_single_string(values);
    if (s == "none") {
        v = logger_timestamp_style::none;
        return;
    } else if (s == "boot") {
        v = logger_timestamp_style::boot;
        return;
    } else if (s == "real") {
        v = logger_timestamp_style::real;
        return;
    }
    throw validation_error(validation_error::invalid_option_value);
}

std::ostream& operator<<(std::ostream& os, logger_timestamp_style lts) {
    switch (lts) {
    case logger_timestamp_style::none: return os << "none";
    case logger_timestamp_style::boot: return os << "boot";
    case logger_timestamp_style::real: return os << "real";
    default: abort();
    }
    return os;
}

void validate(boost::any& v,
              const std::vector<std::string>& values,
              logger_ostream_type* target_type, int) {
    using namespace boost::program_options;
    validators::check_first_occurrence(v);
    auto s = validators::get_single_string(values);
    if (s == "none") {
        v = logger_ostream_type::none;
        return;
    } else if (s == "stdout") {
        v = logger_ostream_type::stdout;
        return;
    } else if (s == "stderr") {
        v = logger_ostream_type::stderr;
        return;
    }
    throw validation_error(validation_error::invalid_option_value);
}

std::ostream& operator<<(std::ostream& os, logger_ostream_type lot) {
    switch (lot) {
    case logger_ostream_type::none: return os << "none";
    case logger_ostream_type::stdout: return os << "stdout";
    case logger_ostream_type::stderr: return os << "stderr";
    default: abort();
    }
    return os;
}

struct timestamp_tag {};

static void print_no_timestamp(std::ostream& os) {
}

static void print_space_and_boot_timestamp(std::ostream& os) {
    auto n = std::chrono::steady_clock::now().time_since_epoch() / 1us;
    fmt::print(os, " {:10d}.{:06d}", n / 1000000, n % 1000000);
}

static void print_space_and_real_timestamp(std::ostream& os) {
    struct a_second {
        time_t t;
        std::string s;
    };
    static thread_local a_second this_second;
    using clock = std::chrono::system_clock;
    auto n = clock::now();
    auto t = clock::to_time_t(n);
    if (this_second.t != t) {
        this_second.s = fmt::format("{:%Y-%m-%d %T}", fmt::localtime(t));
        this_second.t = t;
    }
    auto ms = (n - clock::from_time_t(t)) / 1ms;
    fmt::print(os, " {},{:03d}", this_second.s, ms);
}

static void (*print_timestamp)(std::ostream&) = print_no_timestamp;

static inline timestamp_tag space_and_current_timestamp() {
    return timestamp_tag{};
}

std::ostream& operator<<(std::ostream& os, timestamp_tag) {
    print_timestamp(os);
    return os;
}

const std::map<log_level, sstring> log_level_names = {
        { log_level::trace, "trace" },
        { log_level::debug, "debug" },
        { log_level::info, "info" },
        { log_level::warn, "warn" },
        { log_level::error, "error" },
};

std::ostream& operator<<(std::ostream& out, log_level level) {
    return out << log_level_names.at(level);
}

std::istream& operator>>(std::istream& in, log_level& level) {
    sstring s;
    in >> s;
    if (!in) {
        return in;
    }
    for (auto&& x : log_level_names) {
        if (s == x.second) {
            level = x.first;
            return in;
        }
    }
    in.setstate(std::ios::failbit);
    return in;
}

std::ostream* logger::_out = &std::cerr;
std::atomic<bool> logger::_ostream = { true };
std::atomic<bool> logger::_syslog = { false };

logger::logger(sstring name) : _name(std::move(name)) {
    global_logger_registry().register_logger(this);
}

logger::logger(logger&& x) : _name(std::move(x._name)), _level(x._level.load(std::memory_order_relaxed)) {
    global_logger_registry().moved(&x, this);
}

logger::~logger() {
    global_logger_registry().unregister_logger(this);
}

void
logger::really_do_log(log_level level, const char* fmt, const stringer* stringers, size_t stringers_size) {
    bool is_ostream_enabled = _ostream.load(std::memory_order_relaxed);
    bool is_syslog_enabled = _syslog.load(std::memory_order_relaxed);
    if(!is_ostream_enabled && !is_syslog_enabled) {
      return;
    }
    std::ostringstream out, log;
    static array_map<sstring, 20> level_map = {
            { int(log_level::debug), "DEBUG" },
            { int(log_level::info),  "INFO "  },
            { int(log_level::trace), "TRACE" },
            { int(log_level::warn),  "WARN "  },
            { int(log_level::error), "ERROR" },
    };
    auto print_once = [&] (std::ostream& out) {
      if (local_engine) {
        out << " [shard " << engine().cpu_id() << "] " << _name << " - ";
      } else {
        out << " " << _name << " - ";
      }
      const char* p = fmt;
      size_t n = stringers_size;
      const stringer* s = stringers;
      while (*p != '\0') {
        if (*p == '{' && *(p+1) == '}') {
            p += 2;
            if (n > 0) {
                try {
                    s->append(out, s->object);
                } catch (...) {
                    out << '<' << std::current_exception() << '>';
                }
                ++s;
                --n;
            } else {
                out << "???";
            }
        } else {
            out << *p++;
        }
      }
      out << "\n";
    };
    if (is_ostream_enabled) {
        out << level_map[int(level)] << space_and_current_timestamp();
        print_once(out);
        *_out << out.str();
    }
    if (is_syslog_enabled) {
        print_once(log);
        static array_map<int, 20> level_map = {
                { int(log_level::debug), LOG_DEBUG },
                { int(log_level::info), LOG_INFO },
                { int(log_level::trace), LOG_DEBUG },  // no LOG_TRACE
                { int(log_level::warn), LOG_WARNING },
                { int(log_level::error), LOG_ERR },
        };
        // NOTE: syslog() can block, which will stall the reactor thread.
        //       this should be rare (will have to fill the pipe buffer
        //       before syslogd can clear it) but can happen.  If it does,
        //       we'll have to implement some internal buffering (which
        //       still means the problem can happen, just less frequently).
        // syslog() interprets % characters, so send msg as a parameter
        auto msg = log.str();
        syslog(level_map[int(level)], "%s", msg.c_str());
    }
}

void logger::failed_to_log(std::exception_ptr ex)
{
    try {
        do_log(log_level::error, "failed to log message: {}", ex);
    } catch (...) {
        ++logging_failures;
    }
}

void
logger::set_ostream(std::ostream& out) {
    _out = &out;
}

void
logger::set_ostream_enabled(bool enabled) {
    _ostream.store(enabled, std::memory_order_relaxed);
}

void
logger::set_stdout_enabled(bool enabled) {
    _ostream.store(enabled, std::memory_order_relaxed);
}

void
logger::set_syslog_enabled(bool enabled) {
    _syslog.store(enabled, std::memory_order_relaxed);
}

bool logger::is_shard_zero() {
    return engine().cpu_id() == 0;
}

void
logger_registry::set_all_loggers_level(log_level level) {
    std::lock_guard<std::mutex> g(_mutex);
    for (auto&& l : _loggers | boost::adaptors::map_values) {
        l->set_level(level);
    }
}

log_level
logger_registry::get_logger_level(sstring name) const {
    std::lock_guard<std::mutex> g(_mutex);
    return _loggers.at(name)->level();
}

void
logger_registry::set_logger_level(sstring name, log_level level) {
    std::lock_guard<std::mutex> g(_mutex);
    _loggers.at(name)->set_level(level);
}

std::vector<sstring>
logger_registry::get_all_logger_names() {
    std::lock_guard<std::mutex> g(_mutex);
    auto ret = _loggers | boost::adaptors::map_keys;
    return std::vector<sstring>(ret.begin(), ret.end());
}

void
logger_registry::register_logger(logger* l) {
    std::lock_guard<std::mutex> g(_mutex);
    if (_loggers.find(l->name()) != _loggers.end()) {
        throw std::runtime_error(format("Logger '{}' registered twice", l->name()));
    }
    _loggers[l->name()] = l;
}

void
logger_registry::unregister_logger(logger* l) {
    std::lock_guard<std::mutex> g(_mutex);
    _loggers.erase(l->name());
}

void
logger_registry::moved(logger* from, logger* to) {
    std::lock_guard<std::mutex> g(_mutex);
    _loggers[from->name()] = to;
}

void apply_logging_settings(const logging_settings& s) {
    global_logger_registry().set_all_loggers_level(s.default_level);

    for (const auto& pair : s.logger_levels) {
        try {
            global_logger_registry().set_logger_level(pair.first, pair.second);
        } catch (const std::out_of_range&) {
            throw std::runtime_error(
                        seastar::format("Unknown logger '{}'. Use --help-loggers to list available loggers.",
                                        pair.first));
        }
    }

    logger_ostream_type logger_ostream = s.stdout_enabled ? s.logger_ostream : logger_ostream_type::none;
    switch (logger_ostream) {
    case logger_ostream_type::none:
        logger::set_ostream_enabled(false);
        break;
    case logger_ostream_type::stdout:
        logger::set_ostream(std::cout);
        logger::set_ostream_enabled(true);
        break;
    case logger_ostream_type::stderr:
        logger::set_ostream(std::cerr);
        logger::set_ostream_enabled(true);
        break;
    }
    logger::set_syslog_enabled(s.syslog_enabled);

    switch (s.stdout_timestamp_style) {
    case logger_timestamp_style::none:
        print_timestamp = print_no_timestamp;
        break;
    case logger_timestamp_style::boot:
        print_timestamp = print_space_and_boot_timestamp;
        break;
    case logger_timestamp_style::real:
        print_timestamp = print_space_and_real_timestamp;
        break;
    default:
        break;
    }
}

sstring pretty_type_name(const std::type_info& ti) {
    int status;
    std::unique_ptr<char[], void (*)(void*)> result(
            abi::__cxa_demangle(ti.name(), 0, 0, &status), std::free);
    return result.get() ? result.get() : ti.name();
}

logger_registry& global_logger_registry() {
    static logger_registry g_registry;
    return g_registry;
}

sstring level_name(log_level level) {
    return  log_level_names.at(level);
}

namespace log_cli {

namespace bpo = boost::program_options;

log_level parse_log_level(const sstring& s) {
    try {
        return boost::lexical_cast<log_level>(s.c_str());
    } catch (const boost::bad_lexical_cast&) {
        throw std::runtime_error(format("Unknown log level '{}'", s));
    }
}

bpo::options_description get_options_description() {
    bpo::options_description opts("Logging options");

    opts.add_options()
            ("default-log-level",
             bpo::value<sstring>()->default_value("info"),
             "Default log level for log messages. Valid values are trace, debug, info, warn, error."
            )
            ("logger-log-level",
             bpo::value<program_options::string_map>()->default_value({}),
             "Map of logger name to log level. The format is \"NAME0=LEVEL0[:NAME1=LEVEL1:...]\". "
             "Valid logger names can be queried with --help-logging. "
             "Valid values for levels are trace, debug, info, warn, error. "
             "This option can be specified multiple times."
            )
            ("logger-stdout-timestamps", bpo::value<logger_timestamp_style>()->default_value(logger_timestamp_style::real),
                    "Select timestamp style for stdout logs: none|boot|real")
            ("log-to-stdout", bpo::value<bool>()->default_value(true), "Send log output to output stream, as selected by --logger-ostream-type")
            ("logger-ostream-type", bpo::value<logger_ostream_type>()->default_value(logger_ostream_type::stderr), "Send log output to: none|stdout|stderr")
            ("log-to-syslog", bpo::value<bool>()->default_value(false), "Send log output to syslog.")
            ("help-loggers", bpo::bool_switch(), "Print a list of logger names and exit.");

    return opts;
}

void print_available_loggers(std::ostream& os) {
    auto names = global_logger_registry().get_all_logger_names();
    // For quick searching by humans.
    std::sort(names.begin(), names.end());

    os << "Available loggers:\n";

    for (auto&& name : names) {
        os << "    " << name << '\n';
    }
}

logging_settings extract_settings(const boost::program_options::variables_map& vars) {
    const auto& raw_levels = vars["logger-log-level"].as<program_options::string_map>();

    std::unordered_map<sstring, log_level> levels;
    parse_logger_levels(raw_levels, std::inserter(levels, levels.begin()));

    return logging_settings{
        std::move(levels),
        parse_log_level(vars["default-log-level"].as<sstring>()),
        vars["log-to-stdout"].as<bool>(),
        vars["log-to-syslog"].as<bool>(),
        vars["logger-stdout-timestamps"].as<logger_timestamp_style>(),
        vars["logger-ostream-type"].as<logger_ostream_type>(),
    };
}

}

}
namespace boost {
template<>
seastar::log_level lexical_cast(const std::string& source) {
    std::istringstream in(source);
    seastar::log_level level;
    if (!(in >> level)) {
        throw boost::bad_lexical_cast();
    }
    return level;
}

}

namespace std {
std::ostream& operator<<(std::ostream& out, const std::exception_ptr& eptr) {
    if (!eptr) {
        out << "<no exception>";
        return out;
    }
    try {
        std::rethrow_exception(eptr);
    } catch(...) {
        auto tp = abi::__cxa_current_exception_type();
        if (tp) {
            out << seastar::pretty_type_name(*tp);
        } else {
            // This case shouldn't happen...
            out << "<unknown exception>";
        }
        // Print more information on some familiar exception types
        try {
            throw;
        } catch(const std::system_error &e) {
            out << " (error " << e.code() << ", " << e.what() << ")";
        } catch(const std::exception& e) {
            out << " (" << e.what() << ")";
            try {
                std::rethrow_if_nested(e);
            } catch (...) {
                out << ": " << std::current_exception();
            }
        } catch(...) {
            // no extra info
        }
    }
    return out;
}

std::ostream& operator<<(std::ostream& out, const std::exception& e) {
    return out << seastar::pretty_type_name(typeid(e)) << " (" << e.what() << ")";
}

std::ostream& operator<<(std::ostream& out, const std::system_error& e) {
    return out << seastar::pretty_type_name(typeid(e)) << " (error " << e.code() << ", " << e.what() << ")";
}

}<|MERGE_RESOLUTION|>--- conflicted
+++ resolved
@@ -19,16 +19,12 @@
  * Copyright (C) 2015 Cloudius Systems, Ltd.
  */
 
-<<<<<<< HEAD
-#include <fmt/chrono.h>
-=======
 #include <fmt/core.h>
 #if FMT_VERSION >= 60000
 #include <fmt/chrono.h>
 #elif FMT_VERSION >= 50000
 #include <fmt/time.h>
 #endif
->>>>>>> 147d50b1
 
 #include <seastar/util/log.hh>
 #include <seastar/util/log-cli.hh>
