/*
 * This file is open source software, licensed to you under the terms
 * of the Apache License, Version 2.0 (the "License").  See the NOTICE file
 * distributed with this work for additional information regarding copyright
 * ownership.  You may not use this file except in compliance with the License.
 *
 * You may obtain a copy of the License at
 *
 *   http://www.apache.org/licenses/LICENSE-2.0
 *
 * Unless required by applicable law or agreed to in writing,
 * software distributed under the License is distributed on an
 * "AS IS" BASIS, WITHOUT WARRANTIES OR CONDITIONS OF ANY
 * KIND, either express or implied.  See the License for the
 * specific language governing permissions and limitations
 * under the License.
 */
/*
 * Copyright 2014 Cloudius Systems
 */

#pragma once

#include <seastar/core/seastar.hh>
#include <seastar/core/iostream.hh>
#include <seastar/core/aligned_buffer.hh>
#include <seastar/core/cacheline.hh>
#include <seastar/core/circular_buffer_fixed_capacity.hh>
#include <seastar/core/idle_cpu_handler.hh>
#include <memory>
#include <type_traits>
#include <sys/epoll.h>
#include <sys/types.h>
#include <sys/socket.h>
#include <unordered_map>
#include <netinet/ip.h>
#include <cstring>
#include <cassert>
#include <stdexcept>
#include <unistd.h>
#include <vector>
#include <queue>
#include <algorithm>
#include <thread>
#include <system_error>
#include <chrono>
#include <ratio>
#include <atomic>
#include <stack>
#include <seastar/util/std-compat.hh>
#include <boost/next_prior.hpp>
#include <boost/lockfree/spsc_queue.hpp>
#include <boost/program_options.hpp>
#include <boost/thread/barrier.hpp>
#include <boost/container/static_vector.hpp>
#include <set>
#include <seastar/core/reactor_config.hh>
#include <seastar/core/linux-aio.hh>
#include <seastar/util/eclipse.hh>
#include <seastar/core/future.hh>
#include <seastar/core/posix.hh>
#include <seastar/core/sstring.hh>
#include <seastar/net/api.hh>
#include <seastar/core/temporary_buffer.hh>
#include <seastar/core/circular_buffer.hh>
#include <seastar/core/file.hh>
#include <seastar/core/semaphore.hh>
#include <seastar/core/fair_queue.hh>
#include <seastar/core/scattered_message.hh>
#include <seastar/core/enum.hh>
#include <seastar/core/memory.hh>
#include <seastar/core/thread_cputime_clock.hh>
#include <boost/range/irange.hpp>
#include <seastar/core/timer.hh>
#include <seastar/core/condition-variable.hh>
#include <seastar/util/log.hh>
#include <seastar/core/lowres_clock.hh>
#include <seastar/core/manual_clock.hh>
#include <seastar/core/metrics_registration.hh>
#include <seastar/core/scheduling.hh>
#include <seastar/core/scheduling_specific.hh>
#include <seastar/core/smp.hh>
#include <seastar/core/internal/io_request.hh>
#include <seastar/core/internal/io_sink.hh>
#include <seastar/core/make_task.hh>
#include "internal/pollable_fd.hh"
#include "internal/poll.hh"

#ifdef HAVE_OSV
#include <osv/sched.hh>
#include <osv/mutex.h>
#include <osv/condvar.h>
#include <osv/newpoll.hh>
#endif

struct _Unwind_Exception;

namespace seastar {

using shard_id = unsigned;

namespace alien {
class message_queue;
}
class reactor;
inline
size_t iovec_len(const std::vector<iovec>& iov)
{
    size_t ret = 0;
    for (auto&& e : iov) {
        ret += e.iov_len;
    }
    return ret;
}

}

namespace std {

template <>
struct hash<::sockaddr_in> {
    size_t operator()(::sockaddr_in a) const {
        return a.sin_port ^ a.sin_addr.s_addr;
    }
};

}

bool operator==(const ::sockaddr_in a, const ::sockaddr_in b);

namespace seastar {

void register_network_stack(sstring name, boost::program_options::options_description opts,
    noncopyable_function<future<std::unique_ptr<network_stack>>(boost::program_options::variables_map opts)> create,
    bool make_default = false);

class thread_pool;
class smp;
namespace rdma {
class RDMAStack;
class RDMAConnection;
}

class reactor_backend_selector;

class reactor_backend;

namespace internal {

class reactor_stall_sampler;
class cpu_stall_detector;
class buffer_allocator;

template <typename Func> // signature: bool ()
std::unique_ptr<pollfn> make_pollfn(Func&& func);

class poller {
    std::unique_ptr<pollfn> _pollfn;
    class registration_task;
    class deregistration_task;
    registration_task* _registration_task = nullptr;
public:
    template <typename Func> // signature: bool ()
    static poller simple(Func&& poll) {
        return poller(make_pollfn(std::forward<Func>(poll)));
    }
    poller(std::unique_ptr<pollfn> fn)
            : _pollfn(std::move(fn)) {
        do_register();
    }
    ~poller();
    poller(poller&& x) noexcept;
    poller& operator=(poller&& x) noexcept;
    void do_register() noexcept;
    friend class reactor;
};

}

class kernel_completion;
class io_queue;
class io_intent;
class disk_config_params;

class io_completion : public kernel_completion {
public:
    virtual void complete_with(ssize_t res) final override;

    virtual void complete(size_t res) noexcept = 0;
    virtual void set_exception(std::exception_ptr eptr) noexcept = 0;
};

class reactor {
    using sched_clock = std::chrono::steady_clock;
private:
    struct task_queue;
    using task_queue_list = circular_buffer_fixed_capacity<task_queue*, max_scheduling_groups()>;
    using pollfn = seastar::pollfn;

    class signal_pollfn;
    class batch_flush_pollfn;
    class smp_pollfn;
    class drain_cross_cpu_freelist_pollfn;
    class lowres_timer_pollfn;
    class manual_timer_pollfn;
    class epoll_pollfn;
    class reap_kernel_completions_pollfn;
    class kernel_submit_work_pollfn;
    class io_queue_submission_pollfn;
    class syscall_pollfn;
    class execution_stage_pollfn;
    friend class manual_clock;
    friend class file_data_source_impl; // for fstream statistics
    friend class internal::reactor_stall_sampler;
    friend class preempt_io_context;
    friend struct hrtimer_aio_completion;
    friend struct task_quota_aio_completion;
    friend class reactor_backend_epoll;
    friend class reactor_backend_aio;
<<<<<<< HEAD
    friend class rdma::RDMAConnection;
    friend class rdma::RDMAStack;
=======
    friend class reactor_backend_selector;
    friend class aio_storage_context;
>>>>>>> 005ef23d
public:
    using poller = internal::poller;
    using idle_cpu_handler_result = seastar::idle_cpu_handler_result;
    using work_waiting_on_reactor = seastar::work_waiting_on_reactor;
    using idle_cpu_handler = seastar::idle_cpu_handler;

    struct io_stats {
        uint64_t aio_reads = 0;
        uint64_t aio_read_bytes = 0;
        uint64_t aio_writes = 0;
        uint64_t aio_write_bytes = 0;
        uint64_t aio_errors = 0;
        uint64_t fstream_reads = 0;
        uint64_t fstream_read_bytes = 0;
        uint64_t fstream_reads_blocked = 0;
        uint64_t fstream_read_bytes_blocked = 0;
        uint64_t fstream_read_aheads_discarded = 0;
        uint64_t fstream_read_ahead_discarded_bytes = 0;
    };
<<<<<<< HEAD

    std::unique_ptr<rdma::RDMAStack> _rdma_stack;
=======
    friend void io_completion::complete_with(ssize_t);

>>>>>>> 005ef23d
private:
    reactor_config _cfg;
    file_desc _notify_eventfd;
    file_desc _task_quota_timer;
#ifdef HAVE_OSV
    reactor_backend_osv _backend;
    sched::thread _timer_thread;
    sched::thread *_engine_thread;
    mutable mutex _timer_mutex;
    condvar _timer_cond;
    s64 _timer_due = 0;
#else
    std::unique_ptr<reactor_backend> _backend;
#endif
    sigset_t _active_sigmask; // holds sigmask while sleeping with sig disabled
    std::vector<pollfn*> _pollers;

    static constexpr unsigned max_aio_per_queue = 128;
    static constexpr unsigned max_queues = 8;
    static constexpr unsigned max_aio = max_aio_per_queue * max_queues;
    friend disk_config_params;

    // Not all reactors have IO queues. If the number of IO queues is less than the number of shards,
    // some reactors will talk to foreign io_queues. If this reactor holds a valid IO queue, it will
    // be stored here.
    std::unordered_map<dev_t, std::unique_ptr<io_queue>> _io_queues;
    internal::io_sink _io_sink;

    std::vector<noncopyable_function<future<> ()>> _exit_funcs;
    unsigned _id = 0;
    bool _stopping = false;
    bool _stopped = false;
    bool _finished_running_tasks = false;
    condition_variable _stop_requested;
    bool _handle_sigint = true;
    std::optional<future<std::unique_ptr<network_stack>>> _network_stack_ready;
    int _return = 0;
    promise<> _start_promise;
    semaphore _cpu_started;
    internal::preemption_monitor _preemption_monitor{};
    uint64_t _global_tasks_processed = 0;
    uint64_t _polls = 0;
    std::unique_ptr<internal::cpu_stall_detector> _cpu_stall_detector;

    unsigned _max_task_backlog = 1000;
    timer_set<timer<>, &timer<>::_link> _timers;
    timer_set<timer<>, &timer<>::_link>::timer_list_t _expired_timers;
    timer_set<timer<lowres_clock>, &timer<lowres_clock>::_link> _lowres_timers;
    timer_set<timer<lowres_clock>, &timer<lowres_clock>::_link>::timer_list_t _expired_lowres_timers;
    timer_set<timer<manual_clock>, &timer<manual_clock>::_link> _manual_timers;
    timer_set<timer<manual_clock>, &timer<manual_clock>::_link>::timer_list_t _expired_manual_timers;
    io_stats _io_stats;
    uint64_t _fsyncs = 0;
    uint64_t _cxx_exceptions = 0;
    uint64_t _abandoned_failed_futures = 0;
    struct task_queue {
        explicit task_queue(unsigned id, sstring name, float shares);
        int64_t _vruntime = 0;
        float _shares;
        int64_t _reciprocal_shares_times_2_power_32;
        bool _current = false;
        bool _active = false;
        uint8_t _id;
        sched_clock::time_point _ts; // to help calculating wait/starve-times
        sched_clock::duration _runtime = {};
        sched_clock::duration _waittime = {};
        sched_clock::duration _starvetime = {};
        uint64_t _tasks_processed = 0;
        circular_buffer<task*> _q;
        sstring _name;
        int64_t to_vruntime(sched_clock::duration runtime) const;
        void set_shares(float shares) noexcept;
        struct indirect_compare;
        sched_clock::duration _time_spent_on_task_quota_violations = {};
        seastar::metrics::metric_groups _metrics;
        void rename(sstring new_name);
    private:
        void register_stats();
    };

    boost::container::static_vector<std::unique_ptr<task_queue>, max_scheduling_groups()> _task_queues;
    internal::scheduling_group_specific_thread_local_data _scheduling_group_specific_data;
    int64_t _last_vruntime = 0;
    task_queue_list _active_task_queues;
    task_queue_list _activating_task_queues;
    task_queue* _at_destroy_tasks;
    sched_clock::duration _task_quota;
    task* _current_task = nullptr;
    /// Handler that will be called when there is no task to execute on cpu.
    /// It represents a low priority work.
    ///
    /// Handler's return value determines whether handler did any actual work. If no work was done then reactor will go
    /// into sleep.
    ///
    /// Handler's argument is a function that returns true if a task which should be executed on cpu appears or false
    /// otherwise. This function should be used by a handler to return early if a task appears.
    idle_cpu_handler _idle_cpu_handler{ [] (work_waiting_on_reactor) {return idle_cpu_handler_result::no_more_work;} };
    std::unique_ptr<network_stack> _network_stack;
    // _lowres_clock_impl will only be created on cpu 0
    std::unique_ptr<lowres_clock_impl> _lowres_clock_impl;
    lowres_clock::time_point _lowres_next_timeout;
    std::optional<poller> _epoll_poller;
    std::optional<pollable_fd> _aio_eventfd;
    const bool _reuseport;
    circular_buffer<double> _loads;
    double _load = 0;
    sched_clock::duration _total_idle{0};
    sched_clock::duration _total_sleep;
    sched_clock::time_point _start_time = sched_clock::now();
    std::chrono::nanoseconds _max_poll_time = calculate_poll_time();
    circular_buffer<output_stream<char>* > _flush_batching;
    std::atomic<bool> _sleeping alignas(seastar::cache_line_size){0};
    pthread_t _thread_id alignas(seastar::cache_line_size) = pthread_self();
    bool _strict_o_direct = true;
    bool _force_io_getevents_syscall = false;
    bool _bypass_fsync = false;
    bool _have_aio_fsync = false;
    std::atomic<bool> _dying{false};
private:
    static std::chrono::nanoseconds calculate_poll_time();
    static void block_notifier(int);
    void wakeup();
    size_t handle_aio_error(internal::linux_abi::iocb* iocb, int ec);
    bool flush_pending_aio();
    steady_clock_type::time_point next_pending_aio() const noexcept;
    bool reap_kernel_completions();
    bool flush_tcp_batches();
    bool do_expire_lowres_timers() noexcept;
    bool do_check_lowres_timers() const noexcept;
    void expire_manual_timers() noexcept;
    void start_aio_eventfd_loop();
    void stop_aio_eventfd_loop();
    template <typename T, typename E, typename EnableFunc>
    void complete_timers(T&, E&, EnableFunc&& enable_fn) noexcept(noexcept(enable_fn()));

    /**
     * Returns TRUE if all pollers allow blocking.
     *
     * @return FALSE if at least one of the blockers requires a non-blocking
     *         execution.
     */
    bool poll_once();
    bool pure_poll_once();
public:
    /// Register a user-defined signal handler
    void handle_signal(int signo, noncopyable_function<void ()>&& handler);

private:
    class signals {
    public:
        signals();
        ~signals();

        bool poll_signal();
        bool pure_poll_signal() const;
        void handle_signal(int signo, noncopyable_function<void ()>&& handler);
        void handle_signal_once(int signo, noncopyable_function<void ()>&& handler);
        static void action(int signo, siginfo_t* siginfo, void* ignore);
        static void failed_to_handle(int signo);
    private:
        struct signal_handler {
            signal_handler(int signo, noncopyable_function<void ()>&& handler);
            noncopyable_function<void ()> _handler;
        };
        std::atomic<uint64_t> _pending_signals;
        std::unordered_map<int, signal_handler> _signal_handlers;

        friend void reactor::handle_signal(int, noncopyable_function<void ()>&&);
    };

    signals _signals;
    std::unique_ptr<thread_pool> _thread_pool;
    friend class thread_pool;
    friend class thread_context;
    friend class internal::cpu_stall_detector;

    uint64_t pending_task_count() const;
    void run_tasks(task_queue& tq);
    bool have_more_tasks() const;
    bool posix_reuseport_detect();
    void task_quota_timer_thread_fn();
    void run_some_tasks();
    void activate(task_queue& tq);
    void insert_active_task_queue(task_queue* tq);
    task_queue* pop_active_task_queue(sched_clock::time_point now);
    void insert_activating_task_queues();
    void account_runtime(task_queue& tq, sched_clock::duration runtime);
    void account_idle(sched_clock::duration idletime);
    void allocate_scheduling_group_specific_data(scheduling_group sg, scheduling_group_key key);
    future<> init_scheduling_group(scheduling_group sg, sstring name, float shares);
    future<> init_new_scheduling_group_key(scheduling_group_key key, scheduling_group_key_config cfg);
    future<> destroy_scheduling_group(scheduling_group sg);
    uint64_t tasks_processed() const;
    uint64_t min_vruntime() const;
    void request_preemption();
    void start_handling_signal();
    void reset_preemption_monitor();
    void service_highres_timer() noexcept;

    future<std::tuple<pollable_fd, socket_address>>
    do_accept(pollable_fd_state& listen_fd);
    future<> do_connect(pollable_fd_state& pfd, socket_address& sa);

    future<size_t>
    do_read_some(pollable_fd_state& fd, void* buffer, size_t size);
    future<size_t>
    do_read_some(pollable_fd_state& fd, const std::vector<iovec>& iov);
    future<temporary_buffer<char>>
    do_read_some(pollable_fd_state& fd, internal::buffer_allocator* ba);

    future<size_t>
    do_write_some(pollable_fd_state& fd, const void* buffer, size_t size);
    future<size_t>
    do_write_some(pollable_fd_state& fd, net::packet& p);
public:
    static boost::program_options::options_description get_options_description(reactor_config cfg);
    explicit reactor(unsigned id, reactor_backend_selector rbs, reactor_config cfg);
    reactor(const reactor&) = delete;
    ~reactor();
    void operator=(const reactor&) = delete;

    sched_clock::duration uptime() {
        return sched_clock::now() - _start_time;
    }

    io_queue& get_io_queue(dev_t devid = 0) {
        auto queue = _io_queues.find(devid);
        if (queue == _io_queues.end()) {
            return *_io_queues.at(0);
        } else {
            return *(queue->second);
        }
    }

    io_priority_class register_one_priority_class(sstring name, uint32_t shares);

    /// \brief Updates the current amount of shares for a given priority class
    ///
    /// This can involve a cross-shard call if the I/O Queue that is responsible for
    /// this class lives in a foreign shard.
    ///
    /// \param pc the priority class handle
    /// \param shares the new shares value
    /// \return a future that is ready when the share update is applied
    future<> update_shares_for_class(io_priority_class pc, uint32_t shares);
    static future<> rename_priority_class(io_priority_class pc, sstring new_name) noexcept;

    void configure(boost::program_options::variables_map config);

    server_socket listen(socket_address sa, listen_options opts = {});

    future<connected_socket> connect(socket_address sa);
    future<connected_socket> connect(socket_address, socket_address, transport proto = transport::TCP);

    pollable_fd posix_listen(socket_address sa, listen_options opts = {});

    bool posix_reuseport_available() const { return _reuseport; }

    pollable_fd make_pollable_fd(socket_address sa, int proto);

    future<> posix_connect(pollable_fd pfd, socket_address sa, socket_address local);

    future<> write_all(pollable_fd_state& fd, const void* buffer, size_t size);

    future<file> open_file_dma(std::string_view name, open_flags flags, file_open_options options = {}) noexcept;
    future<file> open_directory(std::string_view name) noexcept;
    future<> make_directory(std::string_view name, file_permissions permissions = file_permissions::default_dir_permissions) noexcept;
    future<> touch_directory(std::string_view name, file_permissions permissions = file_permissions::default_dir_permissions) noexcept;
    future<std::optional<directory_entry_type>>  file_type(std::string_view name, follow_symlink = follow_symlink::yes) noexcept;
    future<stat_data> file_stat(std::string_view pathname, follow_symlink) noexcept;
    future<uint64_t> file_size(std::string_view pathname) noexcept;
    future<bool> file_accessible(std::string_view pathname, access_flags flags) noexcept;
    future<bool> file_exists(std::string_view pathname) noexcept {
        return file_accessible(pathname, access_flags::exists);
    }
    future<fs_type> file_system_at(std::string_view pathname) noexcept;
    future<struct statvfs> statvfs(std::string_view pathname) noexcept;
    future<> remove_file(std::string_view pathname) noexcept;
    future<> rename_file(std::string_view old_pathname, std::string_view new_pathname) noexcept;
    future<> link_file(std::string_view oldpath, std::string_view newpath) noexcept;
    future<> chmod(std::string_view name, file_permissions permissions) noexcept;

    future<int> inotify_add_watch(int fd, std::string_view path, uint32_t flags);
    
    // In the following three methods, prepare_io is not guaranteed to execute in the same processor
    // in which it was generated. Therefore, care must be taken to avoid the use of objects that could
    // be destroyed within or at exit of prepare_io.
    future<size_t> submit_io_read(io_queue* ioq,
            const io_priority_class& priority_class,
            size_t len,
            internal::io_request req,
            io_intent* intent) noexcept;
    future<size_t> submit_io_write(io_queue* ioq,
            const io_priority_class& priority_class,
            size_t len,
            internal::io_request req,
            io_intent* intent) noexcept;

    int run();
    void exit(int ret);
    future<> when_started() { return _start_promise.get_future(); }
    // The function waits for timeout period for reactor stop notification
    // which happens on termination signals or call for exit().
    template <typename Rep, typename Period>
    future<> wait_for_stop(std::chrono::duration<Rep, Period> timeout) {
        return _stop_requested.wait(timeout, [this] { return _stopping; });
    }

    void at_exit(noncopyable_function<future<> ()> func);

    template <typename Func>
    void at_destroy(Func&& func) {
        _at_destroy_tasks->_q.push_back(make_task(default_scheduling_group(), std::forward<Func>(func)));
    }

#ifdef SEASTAR_SHUFFLE_TASK_QUEUE
    void shuffle(task*&, task_queue&);
#endif
    task* current_task() const { return _current_task; }

    void add_task(task* t) noexcept {
        auto sg = t->group();
        auto* q = _task_queues[sg._id].get();
        bool was_empty = q->_q.empty();
        q->_q.push_back(std::move(t));
#ifdef SEASTAR_SHUFFLE_TASK_QUEUE
        shuffle(q->_q.back(), *q);
#endif
        if (was_empty) {
            activate(*q);
        }
    }
    void add_urgent_task(task* t) noexcept {
        memory::scoped_critical_alloc_section _;
        auto sg = t->group();
        auto* q = _task_queues[sg._id].get();
        bool was_empty = q->_q.empty();
        q->_q.push_front(std::move(t));
#ifdef SEASTAR_SHUFFLE_TASK_QUEUE
        shuffle(q->_q.front(), *q);
#endif
        if (was_empty) {
            activate(*q);
        }
    }

    /// Set a handler that will be called when there is no task to execute on cpu.
    /// Handler should do a low priority work.
    ///
    /// Handler's return value determines whether handler did any actual work. If no work was done then reactor will go
    /// into sleep.
    ///
    /// Handler's argument is a function that returns true if a task which should be executed on cpu appears or false
    /// otherwise. This function should be used by a handler to return early if a task appears.
    void set_idle_cpu_handler(idle_cpu_handler&& handler) {
        _idle_cpu_handler = std::move(handler);
    }
    void force_poll();

    void add_high_priority_task(task*) noexcept;

    network_stack& net() { return *_network_stack; }

    [[deprecated("Use this_shard_id")]]
    shard_id cpu_id() const;

    void sleep();

    steady_clock_type::duration total_idle_time();
    steady_clock_type::duration total_busy_time();
    std::chrono::nanoseconds total_steal_time();

    const io_stats& get_io_stats() const { return _io_stats; }
    uint64_t abandoned_failed_futures() const { return _abandoned_failed_futures; }
#ifdef HAVE_OSV
    void timer_thread_func();
    void set_timer(sched::timer &tmr, s64 t);
#endif
private:
    /**
     * Add a new "poller" - a non-blocking function returning a boolean, that
     * will be called every iteration of a main loop.
     * If it returns FALSE then reactor's main loop is forbidden to block in the
     * current iteration.
     *
     * @param fn a new "poller" function to register
     */
    void register_poller(pollfn* p);
    void unregister_poller(pollfn* p);
    void replace_poller(pollfn* old, pollfn* neww);
    void register_metrics();
    future<> write_all_part(pollable_fd_state& fd, const void* buffer, size_t size, size_t completed);

    future<> fdatasync(int fd) noexcept;

    void add_timer(timer<steady_clock_type>*) noexcept;
    bool queue_timer(timer<steady_clock_type>*) noexcept;
    void del_timer(timer<steady_clock_type>*) noexcept;
    void add_timer(timer<lowres_clock>*) noexcept;
    bool queue_timer(timer<lowres_clock>*) noexcept;
    void del_timer(timer<lowres_clock>*) noexcept;
    void add_timer(timer<manual_clock>*) noexcept;
    bool queue_timer(timer<manual_clock>*) noexcept;
    void del_timer(timer<manual_clock>*) noexcept;

    future<> run_exit_tasks();
    void stop();
    friend class alien::message_queue;
    friend class pollable_fd;
    friend class pollable_fd_state;
    friend struct pollable_fd_state_deleter;
    friend class posix_file_impl;
    friend class blockdev_file_impl;
    friend class readable_eventfd;
    friend class timer<>;
    friend class timer<lowres_clock>;
    friend class timer<manual_clock>;
    friend class smp;
    friend class smp_message_queue;
    friend class internal::poller;
    friend class scheduling_group;
    friend void add_to_flush_poller(output_stream<char>* os);
    friend void seastar::log_exception_trace() noexcept;
    friend void report_failed_future(const std::exception_ptr& eptr) noexcept;
    friend void with_allow_abandoned_failed_futures(unsigned count, noncopyable_function<void ()> func);
    metrics::metric_groups _metric_groups;
    friend future<scheduling_group> create_scheduling_group(sstring name, float shares) noexcept;
    friend future<> seastar::destroy_scheduling_group(scheduling_group) noexcept;
    friend future<> seastar::rename_scheduling_group(scheduling_group sg, sstring new_name) noexcept;
    friend future<scheduling_group_key> scheduling_group_key_create(scheduling_group_key_config cfg) noexcept;

    template<typename T>
    friend T* internal::scheduling_group_get_specific_ptr(scheduling_group sg, scheduling_group_key key) noexcept;
    template<typename SpecificValType, typename Mapper, typename Reducer, typename Initial>
        SEASTAR_CONCEPT( requires requires(SpecificValType specific_val, Mapper mapper, Reducer reducer, Initial initial) {
            {reducer(initial, mapper(specific_val))} -> std::convertible_to<Initial>;
        })
    friend future<typename function_traits<Reducer>::return_type>
    map_reduce_scheduling_group_specific(Mapper mapper, Reducer reducer, Initial initial_val, scheduling_group_key key);
    template<typename SpecificValType, typename Reducer, typename Initial>
    SEASTAR_CONCEPT( requires requires(SpecificValType specific_val, Reducer reducer, Initial initial) {
        {reducer(initial, specific_val)} -> std::convertible_to<Initial>;
    })
    friend future<typename function_traits<Reducer>::return_type>
        reduce_scheduling_group_specific(Reducer reducer, Initial initial_val, scheduling_group_key key);

    future<struct stat> fstat(int fd) noexcept;
    future<struct statfs> fstatfs(int fd) noexcept;
    friend future<shared_ptr<file_impl>> make_file_impl(int fd, file_open_options options, int flags) noexcept;
public:
    future<> readable(pollable_fd_state& fd);
    future<> writeable(pollable_fd_state& fd);
    future<> readable_or_writeable(pollable_fd_state& fd);
    void abort_reader(pollable_fd_state& fd);
    void abort_writer(pollable_fd_state& fd);
    void enable_timer(steady_clock_type::time_point when) noexcept;
    /// Sets the "Strict DMA" flag.
    ///
    /// When true (default), file I/O operations must use DMA.  This is
    /// the most performant option, but does not work on some file systems
    /// such as tmpfs or aufs (used in some Docker setups).
    ///
    /// When false, file I/O operations can fall back to buffered I/O if
    /// DMA is not available.  This can result in dramatic reducation in
    /// performance and an increase in memory consumption.
    void set_strict_dma(bool value);
    void set_bypass_fsync(bool value);
    void update_blocked_reactor_notify_ms(std::chrono::milliseconds ms);
    std::chrono::milliseconds get_blocked_reactor_notify_ms() const;
    // For testing:
    void set_stall_detector_report_function(std::function<void ()> report);
    std::function<void ()> get_stall_detector_report_function() const;
};

template <typename Func> // signature: bool ()
inline
std::unique_ptr<seastar::pollfn>
internal::make_pollfn(Func&& func) {
    struct the_pollfn : simple_pollfn<false> {
        the_pollfn(Func&& func) : func(std::forward<Func>(func)) {}
        Func func;
        virtual bool poll() override final {
            return func();
        }
    };
    return std::make_unique<the_pollfn>(std::forward<Func>(func));
}

extern __thread reactor* local_engine;
extern __thread size_t task_quota;

inline reactor& engine() {
    return *local_engine;
}

inline bool engine_is_ready() {
    return local_engine != nullptr;
}

inline
size_t iovec_len(const iovec* begin, size_t len)
{
    size_t ret = 0;
    auto end = begin + len;
    while (begin != end) {
        ret += begin++->iov_len;
    }
    return ret;
}

inline int hrtimer_signal() {
    // We don't want to use SIGALRM, because the boost unit test library
    // also plays with it.
    return SIGRTMIN;
}


extern logger seastar_logger;

}<|MERGE_RESOLUTION|>--- conflicted
+++ resolved
@@ -217,13 +217,10 @@
     friend struct task_quota_aio_completion;
     friend class reactor_backend_epoll;
     friend class reactor_backend_aio;
-<<<<<<< HEAD
     friend class rdma::RDMAConnection;
     friend class rdma::RDMAStack;
-=======
     friend class reactor_backend_selector;
     friend class aio_storage_context;
->>>>>>> 005ef23d
 public:
     using poller = internal::poller;
     using idle_cpu_handler_result = seastar::idle_cpu_handler_result;
@@ -243,13 +240,10 @@
         uint64_t fstream_read_aheads_discarded = 0;
         uint64_t fstream_read_ahead_discarded_bytes = 0;
     };
-<<<<<<< HEAD
 
     std::unique_ptr<rdma::RDMAStack> _rdma_stack;
-=======
     friend void io_completion::complete_with(ssize_t);
 
->>>>>>> 005ef23d
 private:
     reactor_config _cfg;
     file_desc _notify_eventfd;
